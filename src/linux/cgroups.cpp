/**
 * Licensed to the Apache Software Foundation (ASF) under one
 * or more contributor license agreements.  See the NOTICE file
 * distributed with this work for additional information
 * regarding copyright ownership.  The ASF licenses this file
 * to you under the Apache License, Version 2.0 (the
 * "License"); you may not use this file except in compliance
 * with the License.  You may obtain a copy of the License at
 *
 *     http://www.apache.org/licenses/LICENSE-2.0
 *
 * Unless required by applicable law or agreed to in writing, software
 * distributed under the License is distributed on an "AS IS" BASIS,
 * WITHOUT WARRANTIES OR CONDITIONS OF ANY KIND, either express or implied.
 * See the License for the specific language governing permissions and
 * limitations under the License.
 */

#include <errno.h>
#include <fts.h>
#include <signal.h>
#include <stdint.h>
#include <stdlib.h>
#include <unistd.h>

#include <sys/syscall.h>
#include <sys/types.h>

#include <glog/logging.h>

#include <fstream>
#include <list>
#include <map>
#include <set>
#include <sstream>
#include <string>
#include <vector>

#include <process/collect.hpp>
#include <process/defer.hpp>
#include <process/delay.hpp>
#include <process/io.hpp>
#include <process/process.hpp>

#include <stout/duration.hpp>
#include <stout/error.hpp>
#include <stout/foreach.hpp>
#include <stout/hashset.hpp>
#include <stout/lambda.hpp>
#include <stout/none.hpp>
#include <stout/option.hpp>
#include <stout/os.hpp>
#include <stout/path.hpp>
#include <stout/proc.hpp>
#include <stout/stringify.hpp>
#include <stout/strings.hpp>

#include "linux/cgroups.hpp"
#include "linux/fs.hpp"

using namespace process;

// TODO(benh): Move linux/fs.hpp out of 'mesos- namespace.
using namespace mesos::internal;

using std::list;
using std::map;
using std::set;
using std::string;
using std::vector;

namespace cgroups {
namespace internal {

// Snapshot of a subsystem (modeled after a line in /proc/cgroups).
struct SubsystemInfo
{
  SubsystemInfo()
    : hierarchy(0),
      cgroups(0),
      enabled(false) {}

  SubsystemInfo(const string& _name,
                int _hierarchy,
                int _cgroups,
                bool _enabled)
    : name(_name),
      hierarchy(_hierarchy),
      cgroups(_cgroups),
      enabled(_enabled) {}

  string name;      // Name of the subsystem.
  int hierarchy;    // ID of the hierarchy the subsystem is attached to.
  int cgroups;      // Number of cgroups for the subsystem.
  bool enabled;     // Whether the subsystem is enabled or not.
};


// Return information about subsystems on the current machine. We get
// information from /proc/cgroups file. Each line in it describes a
// subsystem.
// @return A map from subsystem names to SubsystemInfo instances if
//         succeeds.  Error if anything unexpected happens.
static Try<map<string, SubsystemInfo> > subsystems()
{
  // TODO(benh): Use os::read to get better error information.
  std::ifstream file("/proc/cgroups");

  if (!file.is_open()) {
    return Error("Failed to open /proc/cgroups");
  }

  map<string, SubsystemInfo> infos;

  while (!file.eof()) {
    string line;
    std::getline(file, line);

    if (file.fail()) {
      if (!file.eof()) {
        file.close();
        return Error("Failed to read /proc/cgroups");
      }
    } else {
      if (line.empty()) {
        // Skip empty lines.
        continue;
      } else if (line.find_first_of('#') == 0) {
        // Skip the first line which starts with '#' (contains titles).
        continue;
      } else {
        // Parse line to get subsystem info.
        string name;
        int hierarchy;
        int cgroups;
        bool enabled;

        std::istringstream ss(line);
        ss >> std::dec >> name >> hierarchy >> cgroups >> enabled;

        // Check for any read/parse errors.
        if (ss.fail() && !ss.eof()) {
          file.close();
          return Error("Failed to parse /proc/cgroups");
        }

        infos[name] = SubsystemInfo(name, hierarchy, cgroups, enabled);
      }
    }
  }

  file.close();
  return infos;
}


// Mount a cgroups virtual file system (with proper subsystems
// attached) to a given directory (hierarchy root). The cgroups
// virtual file system is the interface exposed by the kernel to
// control cgroups. Each directory created inside the hierarchy root
// is a cgroup. Therefore, cgroups are organized in a tree like
// structure. User can specify what subsystems to be attached to the
// hierarchy root so that these subsystems can be controlled through
// normal file system APIs. A subsystem can only be attached to one
// hierarchy. This function assumes the given hierarchy is an empty
// directory and the given subsystems are enabled in the current
// platform.
// @param   hierarchy   Path to the hierarchy root.
// @param   subsystems  Comma-separated subsystem names.
// @return  Some if the operation succeeds.
//          Error if the operation fails.
static Try<Nothing> mount(const string& hierarchy, const string& subsystems)
{
  if (os::exists(hierarchy)) {
    return Error("'" + hierarchy + "' already exists in the file system");
  }

  // Make sure all subsystems are enabled and not busy.
  foreach (const string& subsystem, strings::tokenize(subsystems, ",")) {
    Try<bool> result = enabled(subsystem);
    if (result.isError()) {
      return Error(result.error());
    } else if (!result.get()) {
      return Error("'" + subsystem + "' is not enabled by the kernel");
    }

    result = busy(subsystem);
    if (result.isError()) {
      return Error(result.error());
    } else if (result.get()) {
      return Error(
          "'" + subsystem + "' is already attached to another hierarchy");
    }
  }

  // Create the directory for the hierarchy.
  Try<Nothing> mkdir = os::mkdir(hierarchy);
  if (mkdir.isError()) {
    return Error(
        "Failed to create directory '" + hierarchy + "': " + mkdir.error());
  }

  // Mount the virtual file system (attach subsystems).
  Try<Nothing> result =
    fs::mount(subsystems, hierarchy, "cgroup", 0, subsystems.c_str());
  if (result.isError()) {
    // Do a best effort rmdir of hierarchy (ignoring success or failure).
    os::rmdir(hierarchy);
    return result;
  }

  return Nothing();
}


// Unmount the cgroups virtual file system from the given hierarchy root. Make
// sure to remove all cgroups in the hierarchy before unmount. This function
// assumes the given hierarchy is currently mounted with a cgroups virtual file
// system.
// @param   hierarchy   Path to the hierarchy root.
// @return  Some if the operation succeeds.
//          Error if the operation fails.
static Try<Nothing> unmount(const string& hierarchy)
{
  return fs::unmount(hierarchy);
}


// Copies the value of 'cpuset.cpus' and 'cpuset.mems' from a parent
// cgroup to a child cgroup so the child cgroup can actually run tasks
// (otherwise it gets the error 'Device or resource busy').
// @param   hierarchy     Path to hierarchy root.
// @param   parentCgroup  Path to parent cgroup relative to the hierarchy root.
// @param   childCgroup   Path to child cgroup relative to the hierarchy root.
// @return  Some if the operation succeeds.
//          Error if the operation fails.
static Try<Nothing> cloneCpusetCpusMems(
    const string& hierarchy,
    const string& parentCgroup,
    const string& childCgroup)
{
  Try<string> cpus = cgroups::read(hierarchy, parentCgroup, "cpuset.cpus");
  if (cpus.isError()) {
    return Error("Failed to read control 'cpuset.cpus': " + cpus.error());
  }

  Try<string> mems = cgroups::read(hierarchy, parentCgroup, "cpuset.mems");
  if (mems.isError()) {
    return Error("Failed to read control 'cpuset.mems': " + mems.error());
  }

  Try<Nothing> write =
    cgroups::write(hierarchy, childCgroup, "cpuset.cpus", cpus.get());
  if (write.isError()) {
    return Error("Failed to write control 'cpuset.cpus': " + write.error());
  }

  write = cgroups::write(hierarchy, childCgroup, "cpuset.mems", mems.get());
  if (write.isError()) {
    return Error("Failed to write control 'cpuset.mems': " + write.error());
  }

  return Nothing();
}


// Create a cgroup in a given hierarchy. To create a cgroup, one just
// need to create a directory in the cgroups virtual file system. The
// given cgroup is a relative path to the given hierarchy. This
// function assumes the given hierarchy is valid and is currently
// mounted with a cgroup virtual file system. The function also
// assumes the given cgroup is valid. This function will not create
// directories recursively, which means it will return error if any of
// the parent cgroups do not exist.
// @param   hierarchy   Path to the hierarchy root.
// @param   cgroup      Path to the cgroup relative to the hierarchy root.
// @return  Some if the operation succeeds.
//          Error if the operation fails.
static Try<Nothing> create(const string& hierarchy, const string& cgroup)
{
  string path = path::join(hierarchy, cgroup);
  Try<Nothing> mkdir = os::mkdir(path, false); // Do NOT create recursively.
  if (mkdir.isError()) {
    return Error(
        "Failed to create directory '" + path + "': " + mkdir.error());
  }

  // Now clone 'cpuset.cpus' and 'cpuset.mems' if the 'cpuset'
  // subsystem is attached to the hierarchy.
  Try<set<string> > attached = cgroups::subsystems(hierarchy);
  if (attached.isError()) {
    return Error(
        "Failed to determine if hierarchy '" + hierarchy +
        "' has the 'cpuset' subsystem attached: " + attached.error());
  } else if (attached.get().count("cpuset") > 0) {
    Try<string> parent = os::dirname(path::join("/", cgroup));
    if (parent.isError()) {
      return Error(
          "Failed to determine parent cgroup of " + cgroup +
          ": " + parent.error());
    }
    return cloneCpusetCpusMems(hierarchy, parent.get(), cgroup);
  }

  return Nothing();
}


// Remove a cgroup in a given hierarchy. To remove a cgroup, one needs
// to remove the corresponding directory in the cgroups virtual file
// system. A cgroup cannot be removed if it has processes or
// sub-cgroups inside. This function does nothing but tries to remove
// the corresponding directory of the given cgroup. It will return
// error if the remove operation fails because it has either processes
// or sub-cgroups inside.
// @param   hierarchy   Path to the hierarchy root.
// @param   cgroup      Path to the cgroup relative to the hierarchy root.
// @return  Some if the operation succeeds.
//          Error if the operation fails.
static Try<Nothing> remove(const string& hierarchy, const string& cgroup)
{
  string path = path::join(hierarchy, cgroup);

  // Do NOT recursively remove cgroups.
  Try<Nothing> rmdir = os::rmdir(path, false);

  if (rmdir.isError()) {
    return Error(
        "Failed to remove cgroup '" + path + "': " + rmdir.error());
  }

  return rmdir;
}


// Read a control file. Control files are the gateway to monitor and
// control cgroups. This function assumes the cgroups virtual file
// systems are properly mounted on the given hierarchy, and the given
// cgroup has been already created properly. The given control file
// name should also be valid.
// @param   hierarchy   Path to the hierarchy root.
// @param   cgroup      Path to the cgroup relative to the hierarchy root.
// @param   control     Name of the control file.
// @return  The value read from the control file.
static Try<string> read(
    const string& hierarchy,
    const string& cgroup,
    const string& control)
{
  string path = path::join(hierarchy, cgroup, control);

  // TODO(benh): Use os::read. Note that we do not use os::read
  // currently because it cannot correctly read /proc or cgroups
  // control files since lseek (in os::read) will return error.
  std::ifstream file(path.c_str());

  if (!file.is_open()) {
    return Error("Failed to open file " + path);
  }

  std::ostringstream ss;
  ss << file.rdbuf();

  if (file.fail()) {
    ErrnoError error; // TODO(jieyu): Does std::ifstream actually set errno?
    file.close();
    return error;
  }

  file.close();
  return ss.str();
}


// Write a control file.
// @param   hierarchy   Path to the hierarchy root.
// @param   cgroup      Path to the cgroup relative to the hierarchy root.
// @param   control     Name of the control file.
// @param   value       Value to be written.
// @return  Some if the operation succeeds.
//          Error if the operation fails.
static Try<Nothing> write(
    const string& hierarchy,
    const string& cgroup,
    const string& control,
    const string& value)
{
  string path = path::join(hierarchy, cgroup, control);
  std::ofstream file(path.c_str());

  if (!file.is_open()) {
    return Error("Failed to open file " + path);
  }

  file << value << std::endl;

  if (file.fail()) {
    ErrnoError error; // TODO(jieyu): Does std::ifstream actually set errno?
    file.close();
    return error;
  }

  file.close();
  return Nothing();
}

} // namespace internal {


Try<string> prepare(
    const std::string& baseHierarchy,
    const std::string& subsystem,
    const std::string& cgroup)
{
  // Construct the hierarchy for this subsystem.
  std::string hierarchy = path::join(baseHierarchy, subsystem);

  // Ensure cgroups are enabled in the kernel.
  if (!cgroups::enabled()) {
    return Error("No cgroups support detected in this kernel");
  }

  // Ensure we have root permissions.
  if (geteuid() != 0) {
    return Error("Using cgroups requires root permissions");
  }

  // Check if the hierarchy is already mounted, and if not, mount it.
  Try<bool> mounted = cgroups::mounted(hierarchy);

  if (mounted.isError()) {
    return Error("Failed to determine if " + hierarchy +
                 " is already mounted: " + mounted.error());
  }

  if (mounted.get()) {
    // Make sure that desired subsystem is attached to the already
    // mounted hierarchy.
    Try<std::set<std::string> > attached = cgroups::subsystems(hierarchy);
    if (attached.isError()) {
      return Error(string("Failed to determine the attached subsystems") +
                   "for the cgroup hierarchy at " + hierarchy + ": " +
                   attached.error());
    }

    if (attached.get().count(subsystem) == 0) {
      return Error("The cgroups hierarchy at " + hierarchy +
                   " can not be used because it does not have the '" +
                   subsystem + "' subsystem attached");
    }

    if (attached.get().size() > 1) {
      return Error("The " + subsystem + " subsystem is co-mounted at " +
                   hierarchy + " with other subsytems");
    }
  } else {
    // Attempt to mount the hierarchy ourselves.
    if (os::exists(hierarchy)) {
      // The path specified by the given hierarchy already exists in
      // the file system. We try to remove it if it is an empty
      // directory. This will helps us better deal with slave restarts
      // since we won't need to manually remove the directory.
      Try<Nothing> rmdir = os::rmdir(hierarchy, false);
      if (rmdir.isError()) {
        return Error("Failed to mount cgroups hierarchy at '" + hierarchy +
                     "' because we could not remove the existing directory: " +
                     rmdir.error());
      }
    }

    // Mount the subsystem.
    Try<Nothing> mount = cgroups::mount(hierarchy, subsystem);
    if (mount.isError()) {
      return Error("Failed to mount cgroups hierarchy at '" + hierarchy +
                   "': " + mount.error());
    }
  }

  // Create the cgroup if it doesn't exist.
  Try<bool> exists = cgroups::exists(hierarchy, cgroup);
  if (exists.isError()) {
    return Error("Failed to check existence of root cgroup " +
                 path::join(hierarchy, cgroup) +
                 ": " + exists.error());
  }

  if (!exists.get()) {
    // No cgroup exists, create it.
    Try<Nothing> create = cgroups::create(hierarchy, cgroup);
    if (create.isError()) {
      return Error("Failed to create root cgroup " +
                   path::join(hierarchy, cgroup) +
                   ": " + create.error());
    }
  }

  const string& testCgroup = path::join(cgroup, "test");
  // Create a nested test cgroup if it doesn't exist.
  exists = cgroups::exists(hierarchy, testCgroup);
  if (exists.isError()) {
    return Error("Failed to check existence nested of test cgroup " +
                 path::join(hierarchy, testCgroup) +
                 ": " + exists.error());
  }

  if (!exists.get()) {
    // Make sure this kernel supports creating nested cgroups.
    Try<Nothing> create = cgroups::create(hierarchy, testCgroup);
    if (create.isError()) {
      return Error(string("Failed to create a nested 'test' cgroup.") +
                   " Your kernel might be too old to use the" +
                   " cgroups isolator: " + create.error());
    }
  }

  // Remove the nested 'test' cgroup.
  Try<Nothing> remove = cgroups::remove(hierarchy, testCgroup);
  if (remove.isError()) {
    return Error("Failed to remove the nested test cgroup: " + remove.error());
  }

  return hierarchy;
}

// Returns some error string if either (a) hierarchy is not mounted,
// (b) cgroup does not exist, or (c) control file does not exist.
static Option<Error> verify(
    const string& hierarchy,
    const string& cgroup = "",
    const string& control = "")
{
  Try<bool> mounted = cgroups::mounted(hierarchy);
  if (mounted.isError()) {
    return Error(
        "Failed to determine if the hierarchy at '" + hierarchy +
        "' is mounted: " + mounted.error());
  } else if (!mounted.get()) {
    return Error("'" + hierarchy + "' is not a valid hierarchy");
  }

  if (cgroup != "") {
    if (!os::exists(path::join(hierarchy, cgroup))) {
      return Error("'" + cgroup + "' is not a valid cgroup");
    }
  }

  if (control != "") {
    if (!os::exists(path::join(hierarchy, cgroup, control))) {
      return Error(
          "'" + control + "' is not a valid control (is subsystem attached?)");
    }
  }

  return None();
}


bool enabled()
{
  return os::exists("/proc/cgroups");
}


Try<set<string> > hierarchies()
{
  // Read currently mounted file systems from /proc/mounts.
  Try<fs::MountTable> table = fs::MountTable::read("/proc/mounts");
  if (table.isError()) {
    return Error(table.error());
  }

  set<string> results;
  foreach (const fs::MountTable::Entry& entry, table.get().entries) {
    if (entry.type == "cgroup") {
      Result<string> realpath = os::realpath(entry.dir);
      if (!realpath.isSome()) {
        return Error(
            "Failed to determine canonical path of " + entry.dir + ": " +
            (realpath.isError()
             ? realpath.error()
             : "No such file or directory"));
      }
      results.insert(realpath.get());
    }
  }

  return results;
}


Result<std::string> hierarchy(const std::string& subsystems)
{
  Result<std::string> hierarchy = None();
  Try<std::set<std::string> > hierarchies = cgroups::hierarchies();
  if (hierarchies.isError()) {
    return Error(hierarchies.error());
  }

  foreach (const std::string& candidate, hierarchies.get()) {
    if (subsystems.empty()) {
      hierarchy = candidate;
      break;
    }

    // Check and see if this candidate meets our subsystem requirements.
    Try<bool> mounted = cgroups::mounted(candidate, subsystems);
    if (mounted.isError()) {
      return Error(mounted.error());
    } else if (mounted.get()) {
      hierarchy = candidate;
      break;
    }
  }

  return hierarchy;
}


Try<bool> enabled(const string& subsystems)
{
  Try<map<string, internal::SubsystemInfo> > infosResult =
    internal::subsystems();
  if (infosResult.isError()) {
    return Error(infosResult.error());
  }

  map<string, internal::SubsystemInfo> infos = infosResult.get();
  bool disabled = false;  // Whether some subsystems are not enabled.

  foreach (const string& subsystem, strings::tokenize(subsystems, ",")) {
    if (infos.find(subsystem) == infos.end()) {
      return Error("'" + subsystem + "' not found");
    }
    if (!infos[subsystem].enabled) {
      // Here, we don't return false immediately because we want to return
      // error if any of the given subsystems is missing.
      disabled = true;
    }
  }

  return !disabled;
}


Try<bool> busy(const string& subsystems)
{
  Try<map<string, internal::SubsystemInfo> > infosResult =
    internal::subsystems();
  if (infosResult.isError()) {
    return Error(infosResult.error());
  }

  map<string, internal::SubsystemInfo> infos = infosResult.get();
  bool busy = false;

  foreach (const string& subsystem, strings::tokenize(subsystems, ",")) {
    if (infos.find(subsystem) == infos.end()) {
      return Error("'" + subsystem + "' not found");
    }
    if (infos[subsystem].hierarchy != 0) {
      // Here, we don't return false immediately because we want to return
      // error if any of the given subsystems is missing.
      busy = true;
    }
  }

  return busy;
}


Try<set<string> > subsystems()
{
  Try<map<string, internal::SubsystemInfo> > infos = internal::subsystems();
  if (infos.isError()) {
    return Error(infos.error());
  }

  set<string> names;
  foreachvalue (const internal::SubsystemInfo& info, infos.get()) {
    if (info.enabled) {
      names.insert(info.name);
    }
  }

  return names;
}


Try<set<string> > subsystems(const string& hierarchy)
{
  // We compare the canonicalized absolute paths.
  Result<string> hierarchyAbsPath = os::realpath(hierarchy);
  if (!hierarchyAbsPath.isSome()) {
    return Error(
        "Failed to determine canonical path of '" + hierarchy + "': " +
        (hierarchyAbsPath.isError()
         ? hierarchyAbsPath.error()
         : "No such file or directory"));
  }

  // Read currently mounted file systems from /proc/mounts.
  Try<fs::MountTable> table = fs::MountTable::read("/proc/mounts");
  if (table.isError()) {
    return Error("Failed to read mount table: " + table.error());
  }

  // Check if hierarchy is a mount point of type cgroup.
  Option<fs::MountTable::Entry> hierarchyEntry;
  foreach (const fs::MountTable::Entry& entry, table.get().entries) {
    if (entry.type == "cgroup") {
      Result<string> dirAbsPath = os::realpath(entry.dir);
      if (!dirAbsPath.isSome()) {
        return Error(
            "Failed to determine canonical path of '" + entry.dir + "': " +
            (dirAbsPath.isError()
             ? dirAbsPath.error()
             : "No such file or directory"));
      }

      // Seems that a directory can be mounted more than once. Previous mounts
      // are obscured by the later mounts. Therefore, we must see all entries to
      // make sure we find the last one that matches.
      if (dirAbsPath.get() == hierarchyAbsPath.get()) {
        hierarchyEntry = entry;
      }
    }
  }

  if (hierarchyEntry.isNone()) {
    return Error("'" + hierarchy + "' is not a valid hierarchy");
  }

  // Get the intersection of the currently enabled subsystems and mount
  // options. Notice that mount options may contain somethings (e.g. rw) that
  // are not in the set of enabled subsystems.
  Try<set<string> > names = subsystems();
  if (names.isError()) {
    return Error(names.error());
  }

  set<string> result;
  foreach (const string& name, names.get()) {
    if (hierarchyEntry.get().hasOption(name)) {
      result.insert(name);
    }
  }

  return result;
}


Try<Nothing> mount(const string& hierarchy, const string& subsystems, int retry)
{
  Try<Nothing> mounted = internal::mount(hierarchy, subsystems);

  // TODO(tmarshall) The retry option was added as a fix for a kernel
  // bug in Ubuntu 12.04 that resulted in cgroups not being entirely
  // cleaned up even once they have been completely unmounted from the
  // file system. We should reevaluate this in the future, and
  // hopefully remove it once the bug is no longer an issue.
  if (mounted.isError() && retry > 0) {
    os::sleep(Milliseconds(100));
    return cgroups::mount(hierarchy, subsystems, retry - 1);
  }

  return mounted;
}


Try<Nothing> unmount(const string& hierarchy)
{
  Option<Error> error = verify(hierarchy);
  if (error.isSome()) {
    return error.get();
  }

  Try<Nothing> unmount = internal::unmount(hierarchy);
  if (unmount.isError()) {
    return unmount;
  }

  Try<Nothing> rmdir = os::rmdir(hierarchy);
  if (rmdir.isError()) {
    return Error(
        "Failed to remove directory '" + hierarchy + "': " + rmdir.error());
  }

  return Nothing();
}


Try<bool> mounted(const string& hierarchy, const string& subsystems)
{
  if (!os::exists(hierarchy)) {
    return false;
  }

  // We compare canonicalized absolute paths.
  Result<string> realpath = os::realpath(hierarchy);
  if (!realpath.isSome()) {
    return Error(
        "Failed to determine canonical path of '" + hierarchy + "': " +
        (realpath.isError()
         ? realpath.error()
         : "No such file or directory"));
  }

  Try<set<string> > hierarchies = cgroups::hierarchies();
  if (hierarchies.isError()) {
    return Error(
        "Failed to get mounted hierarchies: " + hierarchies.error());
  }

  if (hierarchies.get().count(realpath.get()) == 0) {
    return false;
  }

  // Now make sure all the specified subsytems are attached.
  Try<set<string> > attached = cgroups::subsystems(hierarchy);
  if (attached.isError()) {
    return Error(
        "Failed to get subsystems attached to hierarchy '" +
        hierarchy + "': " + attached.error());
  }

  foreach (const string& subsystem, strings::tokenize(subsystems, ",")) {
    if (attached.get().count(subsystem) == 0) {
      return false;
    }
  }

  return true;
}


Try<Nothing> create(const string& hierarchy, const string& cgroup)
{
  Option<Error> error = verify(hierarchy);
  if (error.isSome()) {
    return error.get();
  }

  return internal::create(hierarchy, cgroup);
}


Try<Nothing> remove(const string& hierarchy, const string& cgroup)
{
  Option<Error> error = verify(hierarchy, cgroup);
  if (error.isSome()) {
    return error.get();
  }

  Try<vector<string> > cgroups = cgroups::get(hierarchy, cgroup);
  if (cgroups.isError()) {
    return Error("Failed to get nested cgroups: " + cgroups.error());
  }

  if (!cgroups.get().empty()) {
    return Error("Nested cgroups exist");
  }

  return internal::remove(hierarchy, cgroup);
}


Try<bool> exists(const string& hierarchy, const string& cgroup)
{
  Option<Error> error = verify(hierarchy);
  if (error.isSome()) {
    return error.get();
  }

  return os::exists(path::join(hierarchy, cgroup));
}


Try<vector<string> > get(const string& hierarchy, const string& cgroup)
{
  Option<Error> error = verify(hierarchy, cgroup);
  if (error.isSome()) {
    return error.get();
  }

  Result<string> hierarchyAbsPath = os::realpath(hierarchy);
  if (!hierarchyAbsPath.isSome()) {
    return Error(
        "Failed to determine canonical path of '" + hierarchy + "': " +
        (hierarchyAbsPath.isError()
         ? hierarchyAbsPath.error()
         : "No such file or directory"));
  }

  Result<string> destAbsPath = os::realpath(path::join(hierarchy, cgroup));
  if (!destAbsPath.isSome()) {
    return Error(
        "Failed to determine canonical path of '" +
        path::join(hierarchy, cgroup) + "': " +
        (destAbsPath.isError()
         ? destAbsPath.error()
         : "No such file or directory"));
  }

  char* paths[] = { const_cast<char*>(destAbsPath.get().c_str()), NULL };

  FTS* tree = fts_open(paths, FTS_NOCHDIR, NULL);
  if (tree == NULL) {
    return ErrnoError("Failed to start traversing file system");
  }

  vector<string> cgroups;

  FTSENT* node;
  while ((node = fts_read(tree)) != NULL) {
    // Use post-order walk here. fts_level is the depth of the traversal,
    // numbered from -1 to N, where the file/dir was found. The traversal root
    // itself is numbered 0. fts_info includes flags for the current node.
    // FTS_DP indicates a directory being visited in postorder.
    if (node->fts_level > 0 && node->fts_info & FTS_DP) {
      string path =
        strings::trim(node->fts_path + hierarchyAbsPath.get().length(), "/");
      cgroups.push_back(path);
    }
  }

  if (errno != 0) {
    return ErrnoError("Failed to read a node while traversing file system");
  }

  if (fts_close(tree) != 0) {
    return ErrnoError("Failed to stop traversing file system");
  }

  return cgroups;
}


Try<Nothing> kill(
    const string& hierarchy,
    const string& cgroup,
    int signal)
{
  Option<Error> error = verify(hierarchy, cgroup);
  if (error.isSome()) {
    return error.get();
  }

  Try<set<pid_t> > pids = processes(hierarchy, cgroup);
  if (pids.isError()) {
    return Error("Failed to get processes of cgroup: " + pids.error());
  }

  foreach (pid_t pid, pids.get()) {
    if (::kill(pid, signal) == -1) {
      // If errno is set to ESRCH, it means that either a) this process already
      // terminated, or b) it's in a 'zombie' state and we can't signal it
      // anyway.  In either case, ignore the error.
      if (errno != ESRCH) {
        return ErrnoError(
            "Failed to send " + string(strsignal(signal)) +
            " to process " + stringify(pid));
      }
    }
  }

  return Nothing();
}


Try<string> read(
    const string& hierarchy,
    const string& cgroup,
    const string& control)
{
  Option<Error> error = verify(hierarchy, cgroup, control);
  if (error.isSome()) {
    return error.get();
  }

  return internal::read(hierarchy, cgroup, control);
}


Try<Nothing> write(
    const string& hierarchy,
    const string& cgroup,
    const string& control,
    const string& value)
{
  Option<Error> error = verify(hierarchy, cgroup, control);
  if (error.isSome()) {
    return error.get();
  }

  return internal::write(hierarchy, cgroup, control, value);
}


Try<bool> exists(
    const string& hierarchy,
    const string& cgroup,
    const string& control)
{
  Option<Error> error = verify(hierarchy, cgroup);
  if (error.isSome()) {
    return error.get();
  }

  return os::exists(path::join(hierarchy, cgroup, control));
}


namespace internal {

// Return a set of tasks (schedulable entities) for the cgroup.
// If control == "cgroup.procs" these are processes else
// if control == "tasks" they are all tasks, roughly equivalent to threads.
Try<set<pid_t> > tasks(
    const string& hierarchy,
    const string& cgroup,
    const string& control)
{
  // Note: (from cgroups/cgroups.txt documentation)
  // cgroup.procs: list of thread group IDs in the cgroup. This list is not
  // guaranteed to be sorted or free of duplicate TGIDs, and userspace should
  // sort/uniquify the list if this property is required.
  Try<string> value = cgroups::read(hierarchy, cgroup, control);
  if (value.isError()) {
    return Error("Failed to read cgroups control '" +
                 control + "': " + value.error());
  }

  // Parse the values read from the control file and insert into a set. This
  // ensures they are unique (and also sorted).
  set<pid_t> pids;
  std::istringstream ss(value.get());
  ss >> std::dec;
  while (!ss.eof()) {
    pid_t pid;
    ss >> pid;

    if (ss.fail()) {
      if (!ss.eof()) {
        return Error("Failed to parse '" + value.get() + "'");
      }
    } else {
      pids.insert(pid);
    }
  }

  return pids;
}

} // namespace internal


// NOTE: It is possible for a process pid to be in more than one cgroup if it
// has separate threads (tasks) in different cgroups.
Try<set<pid_t> > processes(const string& hierarchy, const string& cgroup)
{
  return internal::tasks(hierarchy, cgroup, "cgroup.procs");
}


Try<set<pid_t> > threads(const string& hierarchy, const string& cgroup)
{
  return internal::tasks(hierarchy, cgroup, "tasks");
}


Try<Nothing> assign(const string& hierarchy, const string& cgroup, pid_t pid)
{
  return cgroups::write(hierarchy, cgroup, "cgroup.procs", stringify(pid));
}


namespace internal {

#ifndef EFD_SEMAPHORE
#define EFD_SEMAPHORE (1 << 0)
#endif
#ifndef EFD_CLOEXEC
#define EFD_CLOEXEC 02000000
#endif
#ifndef EFD_NONBLOCK
#define EFD_NONBLOCK 04000
#endif

static int eventfd(unsigned int initval, int flags)
{
#ifdef __NR_eventfd2
  return ::syscall(__NR_eventfd2, initval, flags);
#elif defined(__NR_eventfd)
  int fd = ::syscall(__NR_eventfd, initval);
  if (fd == -1) {
    return -1;
  }

  // Manually set CLOEXEC and NONBLOCK.
  if ((flags & EFD_CLOEXEC) != 0) {
    if (os::cloexec(fd).isError()) {
      os::close(fd);
      return -1;
    }
  }

  if ((flags & EFD_NONBLOCK) != 0) {
    if (os::nonblock(fd).isError()) {
      os::close(fd);
      return -1;
    }
  }

  // Return the file descriptor.
  return fd;
#else
#error "The eventfd syscall is not available."
#endif
}


// In cgroups, there is mechanism which allows to get notifications about
// changing status of a cgroup. It is based on Linux eventfd. See more
// information in the kernel documentation ("Notification API"). This function
// will create an eventfd and write appropriate control file to correlate the
// eventfd with a type of event so that users can start polling on the eventfd
// to get notified. It returns the eventfd (file descriptor) if the notifier has
// been successfully registered. This function assumes all the parameters are
// valid. The eventfd is set to be non-blocking.
// @param   hierarchy   Path to the hierarchy root.
// @param   cgroup      Path to the cgroup relative to the hierarchy root.
// @param   control     Name of the control file.
// @param   args        Control specific arguments.
// @return  The eventfd if the operation succeeds.
//          Error if the operation fails.
static Try<int> registerNotifier(
    const string& hierarchy,
    const string& cgroup,
    const string& control,
    const Option<string>& args = None())
{
  int efd = internal::eventfd(0, EFD_CLOEXEC | EFD_NONBLOCK);
  if (efd < 0) {
    return ErrnoError("Failed to create an eventfd");
  }

  // Open the control file.
  string path = path::join(hierarchy, cgroup, control);
  Try<int> cfd = os::open(path, O_RDWR);
  if (cfd.isError()) {
    os::close(efd);
    return Error("Failed to open '" + path + "': " + cfd.error());
  }

  // Write the event control file (cgroup.event_control).
  std::ostringstream out;
  out << std::dec << efd << " " << cfd.get();
  if (args.isSome()) {
    out << " " << args.get();
  }
  Try<Nothing> write = internal::write(
      hierarchy, cgroup, "cgroup.event_control", out.str());
  if (write.isError()) {
    os::close(efd);
    os::close(cfd.get());
    return Error(
        "Failed to write control 'cgroup.event_control': " + write.error());
  }

  os::close(cfd.get());

  return efd;
}


// Unregister a notifier.
// @param   fd      The eventfd returned by registerNotifier.
// @return  Some if the operation succeeds.
//          Error if the operation fails.
static Try<Nothing> unregisterNotifier(int fd)
{
  return os::close(fd);
}


// The process listening on event notifier. This class is invisible to users.
class EventListener : public Process<EventListener>
{
public:
  EventListener(const string& _hierarchy,
                const string& _cgroup,
                const string& _control,
                const Option<string>& _args)
    : hierarchy(_hierarchy),
      cgroup(_cgroup),
      control(_control),
      args(_args),
      data(0) {}

  virtual ~EventListener() {}

  Future<uint64_t> future() { return promise.future(); }

protected:
  virtual void initialize()
  {
    // Stop the listener if no one cares. Note that here we explicitly specify
    // the type of the terminate function because it is an overloaded function.
    // The compiler complains if we do not do it.
    promise.future().onDiscard(lambda::bind(
        static_cast<void (*)(const UPID&, bool)>(terminate), self(), true));

    // Register an eventfd "notifier" for the given control.
    Try<int> fd = internal::registerNotifier(hierarchy, cgroup, control, args);
    if (fd.isError()) {
      promise.fail("Failed to register notification eventfd: " + fd.error());
      terminate(self());
      return;
    }

    // Remember the opened event file descriptor.
    eventfd = fd.get();

    // Perform nonblocking read on the event file. The nonblocking read will
    // start polling on the event file until it becomes readable. If we can
    // successfully read 8 bytes (sizeof uint64_t) from the event file, it
    // indicates an event has occurred.
    reading = io::read(eventfd.get(), &data, sizeof(data));
    reading.onAny(defer(self(), &EventListener::notified, lambda::_1));
  }

  virtual void finalize()
  {
    // Discard the nonblocking read.
    reading.discard();

    // Unregister the eventfd if needed.
    if (eventfd.isSome()) {
      Try<Nothing> unregister = internal::unregisterNotifier(eventfd.get());
      if (unregister.isError()) {
        LOG(ERROR) << "Failed to unregistering eventfd: " << unregister.error();
      }
    }

    // TODO(benh): Discard our promise only after 'reading' has
    // completed (ready, failed, or discarded).
    promise.discard();
  }

private:
  // This function is called when the nonblocking read on the eventfd has
  // result, either because the event has happened, or an error has occurred.
  void notified(const Future<size_t>&)
  {
    if (reading.isDiscarded()) {
      promise.discard();
    } else if (reading.isFailed()) {
      promise.fail("Failed to read eventfd: " + reading.failure());
    } else if (reading.get() == sizeof(data)) {
      promise.set(data);
    } else {
      promise.fail("Read less than expected");
    }

    terminate(self());
  }

  const string hierarchy;
  const string cgroup;
  const string control;
  const Option<string> args;
  Promise<uint64_t> promise;
  Future<size_t> reading;
  Option<int> eventfd;  // The eventfd if opened.
  uint64_t data; // The data read from the eventfd.
};

} // namespace internal {


Future<uint64_t> listen(
    const string& hierarchy,
    const string& cgroup,
    const string& control,
    const Option<string>& args)
{
  Option<Error> error = verify(hierarchy, cgroup, control);
  if (error.isSome()) {
    return Failure(error.get());
  }

  internal::EventListener* listener =
    new internal::EventListener(hierarchy, cgroup, control, args);
  Future<uint64_t> future = listener->future();
  spawn(listener, true);
  return future;
}


namespace internal {


// The process that freezes or thaws the cgroup.
class Freezer : public Process<Freezer>
{
public:
  Freezer(const string& _hierarchy,
          const string& _cgroup,
          const string& _action,
          const Duration& _interval,
          unsigned int _retries = FREEZE_RETRIES)
    : hierarchy(_hierarchy),
      cgroup(_cgroup),
      action(_action),
      interval(_interval),
      retries(_retries) {}

  virtual ~Freezer() {}

  // Return a future indicating the state of the freezer.
  Future<bool> future() { return promise.future(); }

protected:
  virtual void initialize()
  {
    // Stop the process if no one cares.
    promise.future().onDiscard(lambda::bind(
        static_cast<void (*)(const UPID&, bool)>(terminate), self(), true));

    CHECK(interval >= Seconds(0));

    // Start the action.
    CHECK(action == "FREEZE" || action == "THAW");
    if (action == "FREEZE") {
      freeze();
    } else if (action == "THAW") {
      thaw();
    }
  }

  virtual void finalize()
  {
    promise.discard();
  }

private:
  void freeze()
  {
    LOG(INFO) << "Trying to freeze cgroup " << path::join(hierarchy, cgroup);

    Try<Nothing> write = internal::write(
        hierarchy, cgroup, "freezer.state", "FROZEN");

    if (write.isError()) {
      promise.fail("Failed to write control 'freezer.state': " + write.error());
      terminate(self());
    } else {
      watchFrozen();
    }
  }

  void thaw()
  {
    LOG(INFO) << "Trying to thaw cgroup " << path::join(hierarchy, cgroup);

    Try<Nothing> write = internal::write(
        hierarchy, cgroup, "freezer.state", "THAWED");

    if (write.isError()) {
      promise.fail("Failed to write control 'freezer.state': " + write.error());
      terminate(self());
    } else {
      watchThawed();
    }
  }

  void watchFrozen(unsigned int attempt = 0)
  {
    Try<string> state = internal::read(hierarchy, cgroup, "freezer.state");

    if (state.isError()) {
      promise.fail("Failed to read control 'freezer.state': " + state.error());
      terminate(self());
      return;
    }

    if (strings::trim(state.get()) == "FROZEN") {
      LOG(INFO) << "Successfully froze cgroup " << path::join(hierarchy, cgroup)
                << " after " << attempt + 1 << " attempts";
      promise.set(true);
      terminate(self());
      return;
    } else if (strings::trim(state.get()) == "FREEZING") {
      // The freezer.state is in FREEZING state. This is because not all the
      // processes in the given cgroup can be frozen at the moment. The main
      // cause is that some of the processes are in stopped/traced state ('T'
      // state shown in ps command). It is likely that the freezer.state keeps
      // in FREEZING state if these stopped/traced processes are not resumed.
      // Therefore, here we send SIGCONT to those stopped/traced processes to
      // make sure that the freezer can finish.
      // TODO(jieyu): This code can be removed in the future as the newer
      // version of the kernel solves this problem (e.g. Linux-3.2.0).
      Try<set<pid_t> > pids = processes(hierarchy, cgroup);
      if (pids.isError()) {
        promise.fail("Failed to get processes of cgroup: " + pids.error());
        terminate(self());
        return;
      }

      // It appears possible for processes to go away while the cgroup
      // is in the FREEZING state. We ignore such processes.
      // See: https://issues.apache.org/jira/browse/MESOS-461
      foreach (pid_t pid, pids.get()) {
        Result<proc::ProcessStatus> status = proc::status(pid);

        if (!status.isSome()) {
          LOG(WARNING)
            << "Failed to get process status for pid " << pid << ": "
            << (status.isError() ? status.error() : "pid does not exist");
          continue;
        }

        // Check whether the process is in stopped/traced state.
        if (status.get().state == 'T') {
          // Send a SIGCONT signal to the process.
          if (::kill(pid, SIGCONT) == -1) {
            promise.fail(
                "Failed to send SIGCONT to process " + stringify(pid) +
                ": " + string(strerror(errno)));
            terminate(self());
            return;
          }
        }
      }

      if (attempt > retries) {
        LOG(WARNING) << "Unable to freeze " << path::join(hierarchy, cgroup)
                     << " within " << retries + 1 << " attempts";
        promise.set(false);
        terminate(self());
        return;
      }

      // Retry the freezing operation.
      Try<Nothing> write = internal::write(
          hierarchy, cgroup, "freezer.state", "FROZEN");

      if (write.isError()) {
        promise.fail(
            "Failed to write control 'freezer.state': " + write.error());
        terminate(self());
        return;
      }

      // Not done yet, keep watching (and possibly retrying).
      delay(interval, self(), &Freezer::watchFrozen, attempt + 1);
    } else {
      LOG(FATAL) << "Unexpected state: " << strings::trim(state.get())
                 << " of cgroup " << path::join(hierarchy, cgroup);
    }
  }

  void watchThawed()
  {
    Try<string> state = internal::read(hierarchy, cgroup, "freezer.state");

    if (state.isError()) {
      promise.fail("Failed to read control 'freezer.state': " + state.error());
      terminate(self());
      return;
    }

    if (strings::trim(state.get()) == "THAWED") {
      LOG(INFO) << "Successfully thawed " << path::join(hierarchy, cgroup);
      promise.set(true);
      terminate(self());
    } else if (strings::trim(state.get()) == "FROZEN") {
      // Not done yet, keep watching.
      delay(interval, self(), &Freezer::watchThawed);
    } else {
      LOG(FATAL) << "Unexpected state: " << strings::trim(state.get())
                 << " of cgroup " << path::join(hierarchy, cgroup);
    }
  }

  const string hierarchy;
  const string cgroup;
  const string action;
  const Duration interval;
  const unsigned int retries;
  Promise<bool> promise;
};

} // namespace internal {


Future<bool> freeze(
    const string& hierarchy,
    const string& cgroup,
    const Duration& interval,
    unsigned int retries)
{
  Option<Error> error = verify(hierarchy, cgroup, "freezer.state");
  if (error.isSome()) {
    return Failure(error.get());
  }

  if (interval < Seconds(0)) {
    return Failure("Interval should be non-negative");
  }

  // Check the current freezer state.
  Try<string> state = internal::read(hierarchy, cgroup, "freezer.state");
  if (state.isError()) {
    return Failure(
        "Failed to read control 'freezer.state': " + state.error());
  } else if (strings::trim(state.get()) == "FROZEN") {
    // Immediately return success.
    return true;
  }

  internal::Freezer* freezer =
    new internal::Freezer(hierarchy, cgroup, "FREEZE", interval, retries);
  Future<bool> future = freezer->future();
  spawn(freezer, true);
  return future;
}


Future<bool> thaw(
    const string& hierarchy,
    const string& cgroup,
    const Duration& interval)
{
  Option<Error> error = verify(hierarchy, cgroup, "freezer.state");
  if (error.isSome()) {
    return Failure(error.get());
  }

  if (interval < Seconds(0)) {
    return Failure("Interval should be non-negative");
  }

  // Check the current freezer state.
  Try<string> state = internal::read(hierarchy, cgroup, "freezer.state");
  if (state.isError()) {
    return Failure(
        "Failed to read control 'freezer.state': " + state.error());
  } else if (strings::trim(state.get()) == "THAWED") {
    // Immediately return success.
    return true;
  }

  internal::Freezer* freezer =
    new internal::Freezer(hierarchy, cgroup, "THAW", interval);
  Future<bool> future = freezer->future();
  spawn(freezer, true);
  return future;
}


namespace internal {

// The process used to wait for a cgroup to become empty (no task in it).
class EmptyWatcher: public Process<EmptyWatcher>
{
public:
  EmptyWatcher(const string& _hierarchy,
               const string& _cgroup,
               const Duration& _interval,
               unsigned int _retries = EMPTY_WATCHER_RETRIES)
    : hierarchy(_hierarchy),
      cgroup(_cgroup),
      interval(_interval),
      retries(_retries) {}

  virtual ~EmptyWatcher() {}

  // Return a future indicating the state of the watcher.
  // There are three outcomes:
  //   1. true:  the cgroup became empty.
  //   2. false: the cgroup did not become empty within the retry limit.
  //   3. error: invalid arguments, or an unexpected error occured.
  Future<bool> future() { return promise.future(); }

protected:
  virtual void initialize()
  {
    // Stop when no one cares.
    promise.future().onDiscard(lambda::bind(
        static_cast<void (*)(const UPID&, bool)>(terminate), self(), true));

    CHECK(interval >= Seconds(0));

    check();
  }

  virtual void finalize()
  {
    promise.discard();
  }

private:
  void check(unsigned int attempt = 0)
  {
    Try<set<pid_t> > pids = processes(hierarchy, cgroup);
    if (pids.isError()) {
      promise.fail("Failed to get processes of cgroup: " + pids.error());
      terminate(self());
      return;
    }

    if (pids.get().empty()) {
      promise.set(true);
      terminate(self());
      return;
    } else {
      if (attempt > retries) {
        promise.set(false);
        terminate(self());
        return;
      }

      // Re-check needed.
      delay(interval, self(), &EmptyWatcher::check, attempt + 1);
    }
  }

  const string hierarchy;
  const string cgroup;
  const Duration interval;
  const unsigned int retries;
  Promise<bool> promise;
};


// The process used to atomically kill all tasks in a cgroup.
class TasksKiller : public Process<TasksKiller>
{
public:
  TasksKiller(const string& _hierarchy,
              const string& _cgroup,
              const Duration& _interval)
    : hierarchy(_hierarchy),
      cgroup(_cgroup),
      interval(_interval) {}

  virtual ~TasksKiller() {}

  // Return a future indicating the state of the killer.
  Future<bool> future() { return promise.future(); }

protected:
  virtual void initialize()
  {
    // Stop when no one cares.
    promise.future().onDiscard(lambda::bind(
          static_cast<void(*)(const UPID&, bool)>(terminate), self(), true));

    CHECK(interval >= Seconds(0));

    killTasks();
  }

  virtual void finalize()
  {
    // Cancel the chain of operations if the user discards the future.
    if (promise.future().hasDiscard()) {
      chain.discard();

      // TODO(benh): Discard our promise only after 'chain' has
      // completed (ready, failed, or discarded).
      promise.discard();
    }
  }

private:
  // The sequence of operations to kill a cgroup is as follows:
  // SIGSTOP -> SIGKILL -> empty -> freeze -> SIGKILL -> thaw -> empty
  // This process is repeated until the cgroup becomes empty.
  void killTasks() {
    // Chain together the steps needed to kill the tasks. Note that we
    // ignore the return values of freeze, kill, and thaw because,
    // provided there are no errors, we'll just retry the chain as
    // long as tasks still exist.
    // Send stop signal to all tasks.
    chain = kill(SIGSTOP)
      // Now send kill signal.
      .then(defer(self(), &Self::kill, SIGKILL))
      // Wait until cgroup is empty.
      .then(defer(self(), &Self::empty))
      // Freeze cgroup.
      .then(defer(self(), &Self::freeze))
      // Send kill signal to any remaining tasks.
      .then(defer(self(), &Self::kill, SIGKILL))
      // Thaw cgroup to deliver signals.
      .then(defer(self(), &Self::thaw))
      // Wait until cgroup is empty.
      .then(defer(self(), &Self::empty));

    chain.onAny(defer(self(), &Self::finished, lambda::_1));
  }

  Future<bool> freeze()
  {
    return cgroups::freeze(hierarchy, cgroup, interval);
  }

  Future<Nothing> kill(const int signal)
  {
    Try<Nothing> kill = cgroups::kill(hierarchy, cgroup, signal);
    if (kill.isError()) {
      return Failure(kill.error());
    }
    return Nothing();
  }

  Future<bool> thaw()
  {
    return cgroups::thaw(hierarchy, cgroup, interval);
  }

  Future<bool> empty()
  {
    EmptyWatcher* watcher = new EmptyWatcher(hierarchy, cgroup, interval);
    Future<bool> future = watcher->future();
    spawn(watcher, true);
    return future;
  }

  void finished(const Future<bool>& empty)
  {
    if (empty.isDiscarded()) {
      promise.discard();
      terminate(self());
    } else if (empty.isFailed()) {
      promise.fail(empty.failure());
      terminate(self());
    } else if (empty.get()) {
      promise.set(true);
      terminate(self());
    } else {
      // The cgroup was not empty after the retry limit.
      // We need to re-attempt the freeze/kill/thaw/watch chain.
      killTasks();
    }
  }

  const string hierarchy;
  const string cgroup;
  const Duration interval;
  Promise<bool> promise;
  Future<bool> chain; // Used to discard the "chain" of operations.
};


// The process used to destroy a cgroup.
class Destroyer : public Process<Destroyer>
{
public:
  Destroyer(const string& _hierarchy,
            const vector<string>& _cgroups,
            const Duration& _interval)
    : hierarchy(_hierarchy),
      cgroups(_cgroups),
      interval(_interval) {}

  virtual ~Destroyer() {}

  // Return a future indicating the state of the destroyer.
  Future<bool> future() { return promise.future(); }

protected:
  virtual void initialize()
  {
    // Stop when no one cares.
    promise.future().onDiscard(lambda::bind(
          static_cast<void(*)(const UPID&, bool)>(terminate), self(), true));

    CHECK(interval >= Seconds(0));

    // Kill tasks in the given cgroups in parallel. Use collect mechanism to
    // wait until all kill processes finish.
    foreach (const string& cgroup, cgroups) {
      internal::TasksKiller* killer =
        new internal::TasksKiller(hierarchy, cgroup, interval);
      killers.push_back(killer->future());
      spawn(killer, true);
    }

    collect(killers)
      .onAny(defer(self(), &Destroyer::killed, lambda::_1));
  }

  virtual void finalize()
  {
    // Cancel the operation if the user discards the future.
    if (promise.future().hasDiscard()) {
      discard<bool>(killers);

      // TODO(benh): Discard our promise only after all 'killers' have
      // completed (ready, failed, or discarded).
      promise.discard();
    }
  }

private:
  void killed(const Future<list<bool> >& kill)
  {
    if (kill.isReady()) {
      remove();
    } else if (kill.isDiscarded()) {
      promise.discard();
      terminate(self());
    } else if (kill.isFailed()) {
      promise.fail("Failed to kill tasks in nested cgroups: " + kill.failure());
      terminate(self());
    }
  }

  void remove()
  {
    foreach (const string& cgroup, cgroups) {
      Try<Nothing> remove = internal::remove(hierarchy, cgroup);
      if (remove.isError()) {
        promise.fail(
            "Failed to remove cgroup '" + cgroup + "': " + remove.error());
        terminate(self());
        return;
      }
    }

    promise.set(true);
    terminate(self());
  }

  const string hierarchy;
  const vector<string> cgroups;
  const Duration interval;
  Promise<bool> promise;

  // The killer processes used to atomically kill tasks in each cgroup.
  list<Future<bool> > killers;
};

} // namespace internal {


Future<bool> destroy(
    const string& hierarchy,
    const string& cgroup,
    const Duration& interval)
{
  if (interval < Seconds(0)) {
    return Failure("Interval should be non-negative");
  }

  // Construct the vector of cgroups to destroy.
  Try<vector<string> > cgroups = cgroups::get(hierarchy, cgroup);
  if (cgroups.isError()) {
    return Failure(
        "Failed to get nested cgroups: " + cgroups.error());
  }

  vector<string> candidates = cgroups.get();
  if (cgroup != "/") {
    candidates.push_back(cgroup);
  }

  if (candidates.empty()) {
    return true;
  }

  // If the freezer subsystem is available, destroy the cgroups.
  Option<Error> error = verify(hierarchy, cgroup, "freezer.state");
  if (error.isNone()) {
    internal::Destroyer* destroyer =
      new internal::Destroyer(hierarchy, candidates, interval);
    Future<bool> future = destroyer->future();
    spawn(destroyer, true);
    return future;
  } else {
    // Otherwise, attempt to remove the cgroups in bottom-up fashion.
    foreach (const std::string& cgroup, candidates) {
      Try<Nothing> remove = cgroups::remove(hierarchy, cgroup);
      if (remove.isError()) {
        return Failure(remove.error());
      }
    }
  }

  return true;
}


// Forward declaration.
Future<bool> _cleanup(const string& hierarchy);


Future<bool> cleanup(const string& hierarchy)
{
  Try<bool> mounted = cgroups::mounted(hierarchy);
  if (mounted.isError()) {
    return Failure(mounted.error());
  }

  if (mounted.get()) {
    // Destroy all cgroups and then cleanup.
    return destroy(hierarchy)
      .then(lambda::bind(_cleanup, hierarchy));
  } else {
    // Remove the directory if it still exists.
    if (os::exists(hierarchy)) {
      Try<Nothing> rmdir = os::rmdir(hierarchy);
      if (rmdir.isError()) {
        return Failure(rmdir.error());
      }
    }
  }

  return true;
}


Future<bool> _cleanup(const string& hierarchy)
{
  // Remove the hierarchy.
  Try<Nothing> unmount = cgroups::unmount(hierarchy);
  if (unmount.isError()) {
    return Failure(unmount.error());
  }

  // Remove the directory if it still exists.
  if (os::exists(hierarchy)) {
    Try<Nothing> rmdir = os::rmdir(hierarchy);
    if (rmdir.isError()) {
      return Failure(rmdir.error());
    }
  }

  return true;
}


Try<hashmap<string, uint64_t> > stat(
    const string& hierarchy,
    const string& cgroup,
    const string& file)
{
  Try<std::string> contents = cgroups::read(hierarchy, cgroup, file);

  if (contents.isError()) {
    return Error(contents.error());
  }

  hashmap<string, uint64_t> result;

  foreach (const string& line, strings::split(contents.get(), "\n")) {
    // Skip empty lines.
    if (strings::trim(line).empty()) {
      continue;
    }

    string name;
    uint64_t value;

    // Expected line format: "%s %llu".
    std::istringstream stream(line);
    stream >> name >> value;

    if (stream.fail()) {
      return Error("Unexpected line format in " + file + ": " + line);
    }

    result[name] = value;
  }

  return result;
}


namespace cpu {

Try<Nothing> shares(
    const string& hierarchy,
    const string& cgroup,
<<<<<<< HEAD
    size_t shares)
=======
    uint64_t shares)
>>>>>>> 51e04752
{
  return cgroups::write(
      hierarchy,
      cgroup,
      "cpu.shares",
      stringify(shares));
}


Try<Nothing> cfs_period_us(
    const string& hierarchy,
    const string& cgroup,
    const Duration& duration)
{
  return cgroups::write(
      hierarchy,
      cgroup,
      "cpu.cfs_period_us",
      stringify(static_cast<uint64_t>(duration.us())));
}


Try<Duration> cfs_quota_us(
    const string& hierarchy,
    const string& cgroup)
{
  Try<string> read = cgroups::read(hierarchy, cgroup, "cpu.cfs_quota_us");

  if (read.isError()) {
    return Error(read.error());
  }

  return Duration::parse(strings::trim(read.get()) + "us");
}


Try<Nothing> cfs_quota_us(
    const string& hierarchy,
    const string& cgroup,
    const Duration& duration)
{
  return cgroups::write(
      hierarchy,
      cgroup,
      "cpu.cfs_quota_us",
      stringify(static_cast<int64_t>(duration.us())));
}

} // namespace cpu {


namespace memory {

Try<Bytes> limit_in_bytes(const string& hierarchy, const string& cgroup)
{
  Try<string> read = cgroups::read(
      hierarchy, cgroup, "memory.limit_in_bytes");

  if (read.isError()) {
    return Error(read.error());
  }

  return Bytes::parse(strings::trim(read.get()) + "B");
}


Try<Nothing> limit_in_bytes(
    const string& hierarchy,
    const string& cgroup,
    const Bytes& limit)
{
  return cgroups::write(
      hierarchy, cgroup, "memory.limit_in_bytes", stringify(limit.bytes()));
}


Try<Bytes> soft_limit_in_bytes(const string& hierarchy, const string& cgroup)
{
  Try<string> read = cgroups::read(
      hierarchy, cgroup, "memory.soft_limit_in_bytes");

  if (read.isError()) {
    return Error(read.error());
  }

  return Bytes::parse(strings::trim(read.get()) + "B");
}


Try<Nothing> soft_limit_in_bytes(
    const string& hierarchy,
    const string& cgroup,
    const Bytes& limit)
{
  return cgroups::write(
      hierarchy,
      cgroup,
      "memory.soft_limit_in_bytes",
      stringify(limit.bytes()));
}


Try<Bytes> usage_in_bytes(const string& hierarchy, const string& cgroup)
{
  Try<string> read = cgroups::read(
      hierarchy, cgroup, "memory.usage_in_bytes");

  if (read.isError()) {
    return Error(read.error());
  }

  return Bytes::parse(strings::trim(read.get()) + "B");
}


Try<Bytes> max_usage_in_bytes(const string& hierarchy, const string& cgroup)
{
  Try<string> read = cgroups::read(
      hierarchy, cgroup, "memory.max_usage_in_bytes");

  if (read.isError()) {
    return Error(read.error());
  }

  return Bytes::parse(strings::trim(read.get()) + "B");
}

} // namespace memory {

} // namespace cgroups {<|MERGE_RESOLUTION|>--- conflicted
+++ resolved
@@ -1984,11 +1984,7 @@
 Try<Nothing> shares(
     const string& hierarchy,
     const string& cgroup,
-<<<<<<< HEAD
-    size_t shares)
-=======
     uint64_t shares)
->>>>>>> 51e04752
 {
   return cgroups::write(
       hierarchy,
