/**
 * Licensed to the Apache Software Foundation (ASF) under one
 * or more contributor license agreements.  See the NOTICE file
 * distributed with this work for additional information
 * regarding copyright ownership.  The ASF licenses this file
 * to you under the Apache License, Version 2.0 (the
 * "License"); you may not use this file except in compliance
 * with the License.  You may obtain a copy of the License at
 *
 *     http://www.apache.org/licenses/LICENSE-2.0
 *
 * Unless required by applicable law or agreed to in writing, software
 * distributed under the License is distributed on an "AS IS" BASIS,
 * WITHOUT WARRANTIES OR CONDITIONS OF ANY KIND, either express or implied.
 * See the License for the specific language governing permissions and
 * limitations under the License.
 */

#ifndef __LOG_LEVELDB_HPP__
#define __LOG_LEVELDB_HPP__

#include <leveldb/db.h>

<<<<<<< HEAD
=======
#include <stdint.h>

>>>>>>> 51e04752
#include <stout/option.hpp>

#include "log/storage.hpp"

namespace mesos {
namespace internal {
namespace log {

// Concrete implementation of the storage interface using leveldb.
class LevelDBStorage : public Storage
{
public:
  LevelDBStorage();
  virtual ~LevelDBStorage();

  virtual Try<State> restore(const std::string& path);
  virtual Try<Nothing> persist(const Metadata& metadata);
  virtual Try<Nothing> persist(const Action& action);
  virtual Try<Action> read(uint64_t position);

private:
  leveldb::DB* db;

  // First position still in leveldb, used during truncation.
  Option<uint64_t> first;
};

} // namespace log {
} // namespace internal {
} // namespace mesos {

#endif // __LOG_LEVELDB_HPP__<|MERGE_RESOLUTION|>--- conflicted
+++ resolved
@@ -21,11 +21,8 @@
 
 #include <leveldb/db.h>
 
-<<<<<<< HEAD
-=======
 #include <stdint.h>
 
->>>>>>> 51e04752
 #include <stout/option.hpp>
 
 #include "log/storage.hpp"
