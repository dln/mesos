--- conflicted
+++ resolved
@@ -3008,24 +3008,17 @@
 }
 
 
-<<<<<<< HEAD
-TYPED_TEST(SlaveRecoveryTest, ResourceStatistics)
-=======
 // The slave is stopped after it dispatched Containerizer::launch but
 // before the containerizer has processed the launch. When the slave
 // comes back up it should send a TASK_FAILED for the task.
 // NOTE: This is a 'TYPED_TEST' but we don't use 'TypeParam'.
 TYPED_TEST(SlaveRecoveryTest, RestartBeforeContainerizerLaunch)
->>>>>>> 51e04752
 {
   Try<PID<Master> > master = this->StartMaster();
   ASSERT_SOME(master);
 
   slave::Flags flags = this->CreateSlaveFlags();
 
-<<<<<<< HEAD
-  Try<Containerizer*> containerizer1 = Containerizer::create(flags, true);
-=======
   TestContainerizer* containerizer1 = new TestContainerizer();
 
   Try<PID<Slave> > slave = this->StartSlave(containerizer1, flags);
@@ -3119,7 +3112,6 @@
 
   Try<MesosContainerizer*> containerizer1 =
     MesosContainerizer::create(flags, true);
->>>>>>> 51e04752
   ASSERT_SOME(containerizer1);
 
   Try<PID<Slave> > slave = this->StartSlave(containerizer1.get(), flags);
@@ -3164,20 +3156,12 @@
 
   // Set up so we can wait until the new slave updates the container's
   // resources (this occurs after the executor has re-registered).
-<<<<<<< HEAD
-  // TODO(idownes): This assumes the containerizer is a MesosContainerizer.
-  Future<Nothing> update = FUTURE_DISPATCH(_, &MesosContainerizerProcess::update);
-
-  // Restart the slave (use same flags) with a new containerizer.
-  Try<Containerizer*> containerizer2 = Containerizer::create(flags, true);
-=======
   Future<Nothing> update =
     FUTURE_DISPATCH(_, &MesosContainerizerProcess::update);
 
   // Restart the slave (use same flags) with a new containerizer.
   Try<MesosContainerizer*> containerizer2 =
     MesosContainerizer::create(flags, true);
->>>>>>> 51e04752
   ASSERT_SOME(containerizer2);
 
   slave = this->StartSlave(containerizer2.get(), flags);
@@ -3199,11 +3183,7 @@
   EXPECT_TRUE(usage.get().has_cpus_limit());
   EXPECT_TRUE(usage.get().has_mem_limit_bytes());
 
-<<<<<<< HEAD
-  Future<slave::Containerizer::Termination> wait =
-=======
   Future<containerizer::Termination> wait =
->>>>>>> 51e04752
     containerizer2.get()->wait(containerId);
 
   containerizer2.get()->destroy(containerId);
