--- conflicted
+++ resolved
@@ -165,16 +165,11 @@
 Future<containerizer::Termination> TestContainerizer::_wait(
     const ContainerID& containerId)
 {
-<<<<<<< HEAD
-  CHECK(promises.contains(containerId))
-    << "Container " << containerId << " not started";
-=======
   // An unknown container is possible for tests where we "drop" the
   // 'launch' in order to verify recovery still works correctly.
   if (!promises.contains(containerId)) {
     return Failure("Unknown container: " + stringify(containerId));
   }
->>>>>>> 51e04752
 
   return promises[containerId]->future();
 }
@@ -215,15 +210,6 @@
 
 
 Future<hashset<ContainerID> > TestContainerizer::containers()
-<<<<<<< HEAD
-{
-  return promises.keys();
-}
-
-
-void TestContainerizer::setup()
-=======
->>>>>>> 51e04752
 {
   return promises.keys();
 }
