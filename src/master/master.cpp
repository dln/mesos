/**
 * Licensed to the Apache Software Foundation (ASF) under one
 * or more contributor license agreements.  See the NOTICE file
 * distributed with this work for additional information
 * regarding copyright ownership.  The ASF licenses this file
 * to you under the Apache License, Version 2.0 (the
 * "License"); you may not use this file except in compliance
 * with the License.  You may obtain a copy of the License at
 *
 *     http://www.apache.org/licenses/LICENSE-2.0
 *
 * Unless required by applicable law or agreed to in writing, software
 * distributed under the License is distributed on an "AS IS" BASIS,
 * WITHOUT WARRANTIES OR CONDITIONS OF ANY KIND, either express or implied.
 * See the License for the specific language governing permissions and
 * limitations under the License.
 */

#include <stdint.h>

#include <algorithm>
#include <cctype>
#include <fstream>
#include <iomanip>
#include <list>
#include <sstream>

#include <process/defer.hpp>
#include <process/delay.hpp>
#include <process/id.hpp>
#include <process/run.hpp>

#include <process/metrics/metrics.hpp>

#include <stout/check.hpp>
#include <stout/lambda.hpp>
#include <stout/memory.hpp>
#include <stout/multihashmap.hpp>
#include <stout/nothing.hpp>
#include <stout/numify.hpp>
#include <stout/os.hpp>
#include <stout/path.hpp>
#include <stout/stringify.hpp>
#include <stout/utils.hpp>
#include <stout/uuid.hpp>

#include "authorizer/authorizer.hpp"

#include "sasl/authenticator.hpp"

#include "common/build.hpp"
#include "common/date_utils.hpp"
#include "common/protobuf_utils.hpp"

#include "credentials/credentials.hpp"

#include "logging/flags.hpp"
#include "logging/logging.hpp"

#include "master/allocator.hpp"
#include "master/flags.hpp"
#include "master/master.hpp"

using std::list;
using std::string;
using std::vector;

using process::wait; // Necessary on some OS's to disambiguate.
using process::Clock;
using process::Failure;
using process::Future;
using process::MessageEvent;
using process::Owned;
using process::PID;
using process::Process;
using process::Promise;
using process::Time;
using process::Timer;
using process::UPID;

using memory::shared_ptr;

namespace mesos {
namespace internal {
namespace master {

using allocator::Allocator;


class WhitelistWatcher : public Process<WhitelistWatcher> {
public:
  WhitelistWatcher(const string& _path, Allocator* _allocator)
  : ProcessBase(process::ID::generate("whitelist")),
    path(_path),
    allocator(_allocator) {}

protected:
  virtual void initialize()
  {
    watch();
  }

  void watch()
  {
    // Get the list of white listed slaves.
    Option<hashset<string> > whitelist;
    if (path == "*") { // Accept all slaves.
      VLOG(1) << "No whitelist given. Advertising offers for all slaves";
    } else {
      // Read from local file.
      // TODO(vinod): Add support for reading from ZooKeeper.
      // TODO(vinod): Ensure this read is atomic w.r.t external
      // writes/updates to this file.
      Try<string> read = os::read(
          strings::remove(path, "file://", strings::PREFIX));
      if (read.isError()) {
        LOG(ERROR) << "Error reading whitelist file: " << read.error() << ". "
                   << "Retrying";
        whitelist = lastWhitelist;
      } else if (read.get().empty()) {
        LOG(WARNING) << "Empty whitelist file " << path << ". "
                     << "No offers will be made!";
        whitelist = hashset<string>();
      } else {
        hashset<string> hostnames;
        vector<string> lines = strings::tokenize(read.get(), "\n");
        foreach (const string& hostname, lines) {
          hostnames.insert(hostname);
        }
        whitelist = hostnames;
      }
    }

    // Send the whitelist to allocator, if necessary.
    if (whitelist != lastWhitelist) {
      allocator->updateWhitelist(whitelist);
    }

    // Check again.
    lastWhitelist = whitelist;
    delay(WHITELIST_WATCH_INTERVAL, self(), &WhitelistWatcher::watch);
  }

private:
  const string path;
  Allocator* allocator;
  Option<hashset<string> > lastWhitelist;
};


class SlaveObserver : public Process<SlaveObserver>
{
public:
  SlaveObserver(const UPID& _slave,
                const SlaveInfo& _slaveInfo,
                const SlaveID& _slaveId,
                const PID<Master>& _master)
    : ProcessBase(process::ID::generate("slave-observer")),
      slave(_slave),
      slaveInfo(_slaveInfo),
      slaveId(_slaveId),
      master(_master),
      timeouts(0),
      pinged(false)
  {
    install("PONG", &SlaveObserver::pong);
  }

protected:
  virtual void initialize()
  {
    send(slave, "PING");
    pinged = true;
    delay(SLAVE_PING_TIMEOUT, self(), &SlaveObserver::timeout);
  }

  void pong(const UPID& from, const string& body)
  {
    timeouts = 0;
    pinged = false;
  }

  void timeout()
  {
    if (pinged) { // So we haven't got back a pong yet ...
      if (++timeouts >= MAX_SLAVE_PING_TIMEOUTS) {
        shutdown();
        return;
      }
    }

    send(slave, "PING");
    pinged = true;
    delay(SLAVE_PING_TIMEOUT, self(), &SlaveObserver::timeout);
  }

  void shutdown()
  {
    dispatch(master, &Master::shutdownSlave, slaveId, "health check timed out");
  }

private:
  const UPID slave;
  const SlaveInfo slaveInfo;
  const SlaveID slaveId;
  const PID<Master> master;
  uint32_t timeouts;
  bool pinged;
};


Master::Master(
    Allocator* _allocator,
    Registrar* _registrar,
    Repairer* _repairer,
    Files* _files,
    MasterContender* _contender,
    MasterDetector* _detector,
    const Flags& _flags)
  : ProcessBase("master"),
    http(*this),
    flags(_flags),
    allocator(_allocator),
    registrar(_registrar),
    repairer(_repairer),
    files(_files),
    contender(_contender),
    detector(_detector),
    metrics(*this),
    electedTime(None())
{
  // NOTE: We populate 'info_' here instead of inside 'initialize()'
  // because 'StandaloneMasterDetector' needs access to the info.

  // The master ID is currently comprised of the current date, the IP
  // address and port from self() and the OS PID.
  Try<string> id =
    strings::format("%s-%u-%u-%d", DateUtils::currentDate(),
                    self().ip, self().port, getpid());

  CHECK(!id.isError()) << id.error();

  info_.set_id(id.get());
  info_.set_ip(self().ip);
  info_.set_port(self().port);
  info_.set_pid(self());

  // Determine our hostname or use the hostname provided.
  string hostname;

  if (flags.hostname.isNone()) {
    Try<string> result = net::getHostname(self().ip);

    if (result.isError()) {
      LOG(FATAL) << "Failed to get hostname: " << result.error();
    }

    hostname = result.get();
  } else {
    hostname = flags.hostname.get();
  }

  info_.set_hostname(hostname);
}


Master::~Master() {}


void Master::initialize()
{
  LOG(INFO) << "Master " << info_.id() << " (" << info_.hostname() << ")"
            << " started on " << string(self()).substr(7);

  // NOTE: We enforce a minimum slave re-register timeout because the
  // slave bounds its (re-)registration retries based on the minimum.
  if (flags.slave_reregister_timeout < MIN_SLAVE_REREGISTER_TIMEOUT) {
    EXIT(1) << "Invalid value '" << flags.slave_reregister_timeout << "' "
            << "for --slave_reregister_timeout: "
            << "Must be at least " << MIN_SLAVE_REREGISTER_TIMEOUT;
  }

  // Parse the percentage for the slave removal limit.
  // TODO(bmahler): Add a 'Percentage' abstraction.
  if (!strings::endsWith(flags.recovery_slave_removal_limit, "%")) {
    EXIT(1) << "Invalid value '" << flags.recovery_slave_removal_limit << "' "
            << "for --recovery_slave_removal_percent_limit: " << "missing '%'";
  }

  Try<double> limit = numify<double>(
      strings::remove(
          flags.recovery_slave_removal_limit,
          "%",
          strings::SUFFIX));

  if (limit.isError()) {
    EXIT(1) << "Invalid value '" << flags.recovery_slave_removal_limit << "' "
            << "for --recovery_slave_removal_percent_limit: " << limit.error();
  }

  if (limit.get() < 0.0 || limit.get() > 100.0) {
    EXIT(1) << "Invalid value '" << flags.recovery_slave_removal_limit << "' "
            << "for --recovery_slave_removal_percent_limit: "
            << "Must be within [0%-100%]";
  }

  // Log authentication state.
  if (flags.authenticate_frameworks) {
    LOG(INFO) << "Master only allowing authenticated frameworks to register";
  } else {
    LOG(INFO) << "Master allowing unauthenticated frameworks to register";
  }
  if (flags.authenticate_slaves) {
    LOG(INFO) << "Master only allowing authenticated slaves to register";
  } else {
    LOG(INFO) << "Master allowing unauthenticated slaves to register";
  }

  // Load credentials.
  if (flags.credentials.isSome()) {
    const string& path =
      strings::remove(flags.credentials.get(), "file://", strings::PREFIX);

    Result<vector<Credential> > credentials = credentials::read(path);
    if (credentials.isError()) {
      EXIT(1) << credentials.error() << " (see --credentials flag)";
    } else if (credentials.isNone()) {
      EXIT(1) << "Credentials file must contain at least one credential"
              << " (see --credentials flag)";
    }

    // Give Authenticator access to credentials.
    sasl::secrets::load(credentials.get());
  } else if (flags.authenticate_frameworks || flags.authenticate_slaves) {
    EXIT(1) << "Authentication requires a credentials file"
            << " (see --credentials flag)";
  }

  if (flags.acls.isSome()) {
    LOG(INFO) << "Master enabling authorization";
    Try<Owned<Authorizer> > authorizer_ = Authorizer::create(flags.acls.get());
    if (authorizer_.isError()) {
      EXIT(1) << "Failed to initialize the Authorizer: "
              << authorizer_.error() << " (see --acls flag)";
    }
    authorizer = authorizer_.get();
  }

  hashmap<string, RoleInfo> roleInfos;

  // Add the default role.
  RoleInfo roleInfo;
  roleInfo.set_name("*");
  roleInfos["*"] = roleInfo;

  // Add other roles.
  if (flags.roles.isSome()) {
    vector<string> tokens = strings::tokenize(flags.roles.get(), ",");

    foreach (const std::string& role, tokens) {
      RoleInfo roleInfo;
      roleInfo.set_name(role);
      roleInfos[role] = roleInfo;
    }
  }

  // Add role weights.
  if (flags.weights.isSome()) {
    vector<string> tokens = strings::tokenize(flags.weights.get(), ",");

    foreach (const std::string& token, tokens) {
      vector<string> pair = strings::tokenize(token, "=");
      if (pair.size() != 2) {
        EXIT(1) << "Invalid weight: '" << token << "'. --weights should"
          "be of the form 'role=weight,role=weight'\n";
      } else if (!roleInfos.contains(pair[0])) {
        EXIT(1) << "Invalid weight: '" << token << "'. " << pair[0]
                << " is not a valid role.";
      }

      double weight = atof(pair[1].c_str());
      if (weight <= 0) {
        EXIT(1) << "Invalid weight: '" << token
                << "'. Weights must be positive.";
      }

      roleInfos[pair[0]].set_weight(weight);
    }
  }

  foreachpair (const std::string& role,
               const RoleInfo& roleInfo,
               roleInfos) {
    roles[role] = new Role(roleInfo);
  }

  // Initialize the allocator.
  allocator->initialize(flags, self(), roleInfos);

  // Parse the white list
  whitelistWatcher = new WhitelistWatcher(flags.whitelist, allocator);
  spawn(whitelistWatcher);

  nextFrameworkId = 0;
  nextSlaveId = 0;
  nextOfferId = 0;

  // Start all the statistics at 0.
  stats.tasks[TASK_STAGING] = 0;
  stats.tasks[TASK_STARTING] = 0;
  stats.tasks[TASK_RUNNING] = 0;
  stats.tasks[TASK_FINISHED] = 0;
  stats.tasks[TASK_FAILED] = 0;
  stats.tasks[TASK_KILLED] = 0;
  stats.tasks[TASK_LOST] = 0;
  stats.validStatusUpdates = 0;
  stats.invalidStatusUpdates = 0;
  stats.validFrameworkMessages = 0;
  stats.invalidFrameworkMessages = 0;

  startTime = Clock::now();

  // Install handler functions for certain messages.
  install<SubmitSchedulerRequest>(
      &Master::submitScheduler,
      &SubmitSchedulerRequest::name);

  install<RegisterFrameworkMessage>(
      &Master::registerFramework,
      &RegisterFrameworkMessage::framework);

  install<ReregisterFrameworkMessage>(
      &Master::reregisterFramework,
      &ReregisterFrameworkMessage::framework,
      &ReregisterFrameworkMessage::failover);

  install<UnregisterFrameworkMessage>(
      &Master::unregisterFramework,
      &UnregisterFrameworkMessage::framework_id);

  install<DeactivateFrameworkMessage>(
        &Master::deactivateFramework,
        &DeactivateFrameworkMessage::framework_id);

  install<ResourceRequestMessage>(
      &Master::resourceRequest,
      &ResourceRequestMessage::framework_id,
      &ResourceRequestMessage::requests);

  install<LaunchTasksMessage>(
      &Master::launchTasks,
      &LaunchTasksMessage::framework_id,
      &LaunchTasksMessage::offer_id,
      &LaunchTasksMessage::tasks,
      &LaunchTasksMessage::filters,
      &LaunchTasksMessage::offer_ids);

  install<ReviveOffersMessage>(
      &Master::reviveOffers,
      &ReviveOffersMessage::framework_id);

  install<KillTaskMessage>(
      &Master::killTask,
      &KillTaskMessage::framework_id,
      &KillTaskMessage::task_id);

  install<StatusUpdateAcknowledgementMessage>(
      &Master::statusUpdateAcknowledgement,
      &StatusUpdateAcknowledgementMessage::slave_id,
      &StatusUpdateAcknowledgementMessage::framework_id,
      &StatusUpdateAcknowledgementMessage::task_id,
      &StatusUpdateAcknowledgementMessage::uuid);

  install<FrameworkToExecutorMessage>(
      &Master::schedulerMessage,
      &FrameworkToExecutorMessage::slave_id,
      &FrameworkToExecutorMessage::framework_id,
      &FrameworkToExecutorMessage::executor_id,
      &FrameworkToExecutorMessage::data);

  install<RegisterSlaveMessage>(
      &Master::registerSlave,
      &RegisterSlaveMessage::slave);

  install<ReregisterSlaveMessage>(
      &Master::reregisterSlave,
      &ReregisterSlaveMessage::slave_id,
      &ReregisterSlaveMessage::slave,
      &ReregisterSlaveMessage::executor_infos,
      &ReregisterSlaveMessage::tasks,
      &ReregisterSlaveMessage::completed_frameworks);

  install<UnregisterSlaveMessage>(
      &Master::unregisterSlave,
      &UnregisterSlaveMessage::slave_id);

  install<StatusUpdateMessage>(
      &Master::statusUpdate,
      &StatusUpdateMessage::update,
      &StatusUpdateMessage::pid);

  install<ReconcileTasksMessage>(
      &Master::reconcileTasks,
      &ReconcileTasksMessage::framework_id,
      &ReconcileTasksMessage::statuses);

  install<ExitedExecutorMessage>(
      &Master::exitedExecutor,
      &ExitedExecutorMessage::slave_id,
      &ExitedExecutorMessage::framework_id,
      &ExitedExecutorMessage::executor_id,
      &ExitedExecutorMessage::status);

  install<AuthenticateMessage>(
      &Master::authenticate,
      &AuthenticateMessage::pid);

  // Setup HTTP routes.
  route("/health",
        Http::HEALTH_HELP,
        lambda::bind(&Http::health, http, lambda::_1));
  route("/observe",
        Http::OBSERVE_HELP,
        lambda::bind(&Http::observe, http, lambda::_1));
  route("/redirect",
        Http::REDIRECT_HELP,
        lambda::bind(&Http::redirect, http, lambda::_1));
  route("/roles.json",
        None(),
        lambda::bind(&Http::roles, http, lambda::_1));
  route("/state.json",
        None(),
        lambda::bind(&Http::state, http, lambda::_1));
  route("/stats.json",
        None(),
<<<<<<< HEAD
        lambda::bind(&Http::roles, http, lambda::_1));
=======
        lambda::bind(&Http::stats, http, lambda::_1));
>>>>>>> 51e04752
  route("/tasks.json",
        Http::TASKS_HELP,
        lambda::bind(&Http::tasks, http, lambda::_1));

  // Provide HTTP assets from a "webui" directory. This is either
  // specified via flags (which is necessary for running out of the
  // build directory before 'make install') or determined at build
  // time via the preprocessor macro '-DMESOS_WEBUI_DIR' set in the
  // Makefile.
  provide("", path::join(flags.webui_dir, "master/static/index.html"));
  provide("static", path::join(flags.webui_dir, "master/static"));

  if (flags.log_dir.isSome()) {
    Try<string> log = logging::getLogFile(
        logging::getLogSeverity(flags.logging_level));

    if (log.isError()) {
      LOG(ERROR) << "Master log file cannot be found: " << log.error();
    } else {
      files->attach(log.get(), "/master/log")
        .onAny(defer(self(), &Self::fileAttached, lambda::_1, log.get()));
    }
  }

  contender->initialize(info_);

  // Start contending to be a leading master and detecting the current
  // leader.
  contender->contend()
    .onAny(defer(self(), &Master::contended, lambda::_1));
  detector->detect()
    .onAny(defer(self(), &Master::detected, lambda::_1));
}


void Master::finalize()
{
  LOG(INFO) << "Master terminating";

  // Remove the frameworks.
  // Note we are not deleting the pointers to the frameworks from the
  // allocator or the roles because it is unnecessary bookkeeping at
  // this point since we are shutting down.
  foreachvalue (Framework* framework, frameworks.activated) {
    // Remove pointers to the framework's tasks in slaves.
    foreachvalue (Task* task, utils::copy(framework->tasks)) {
      Slave* slave = getSlave(task->slave_id());
      // Since we only find out about tasks when the slave re-registers,
      // it must be the case that the slave exists!
      CHECK(slave != NULL)
        << "Unknown slave " << task->slave_id()
        << " in the task " << task->task_id();

      removeTask(task);
    }

    // Remove the framework's offers (if they weren't removed before).
    foreach (Offer* offer, utils::copy(framework->offers)) {
      removeOffer(offer);
    }

    delete framework;
  }
  frameworks.activated.clear();

  CHECK_EQ(offers.size(), 0UL);

  foreachvalue (Slave* slave, slaves.activated) {
    // Remove tasks that are in the slave but not in any framework.
    // This could happen when the framework has yet to re-register
    // after master failover.
    // NOTE: keys() and values() are used because slave->tasks is
    //       modified by removeTask()!
    foreach (const FrameworkID& frameworkId, slave->tasks.keys()) {
      foreach (Task* task, slave->tasks[frameworkId].values()) {
        removeTask(task);
      }
    }

    // Kill the slave observer.
    terminate(slave->observer);
    wait(slave->observer);

    delete slave->observer;
    delete slave;
  }
  slaves.activated.clear();

  foreachvalue (Future<Nothing> future, authenticating) {
    // NOTE: This is necessary during tests because a copy of
    // this future is used to setup authentication timeout. If a
    // test doesn't discard this future, authentication timeout might
    // fire in a different test and any associated callbacks
    // (e.g., '_authenticate()') would be called. This is because the
    // master pid doesn't change across the tests.
    // TODO(vinod): This seems to be a bug in libprocess or the
    // testing infrastructure.
    future.discard();
  }

  foreachvalue (Role* role, roles) {
    delete role;
  }
  roles.clear();

  // NOTE: This is necessary during tests because we don't want the
  // timer to fire in a different test and invoke the callback.
  // The callback would be invoked because the master pid doesn't
  // change across the tests.
  // TODO(vinod): This seems to be a bug in libprocess or the
  // testing infrastructure.
  if (slaves.recoveredTimer.isSome()) {
    Timer::cancel(slaves.recoveredTimer.get());
  }

  terminate(whitelistWatcher);
  wait(whitelistWatcher);
  delete whitelistWatcher;
}


void Master::exited(const UPID& pid)
{
  foreachvalue (Framework* framework, frameworks.activated) {
    if (framework->pid == pid) {
      LOG(INFO) << "Framework " << framework->id << " disconnected";

      // Deactivate framework.
      deactivate(framework);

      // Set 'failoverTimeout' to the default and update only if the
      // input is valid.
      Try<Duration> failoverTimeout_ =
        Duration::create(FrameworkInfo().failover_timeout());
      CHECK_SOME(failoverTimeout_);
      Duration failoverTimeout = failoverTimeout_.get();

      failoverTimeout_ =
        Duration::create(framework->info.failover_timeout());
      if (failoverTimeout_.isSome()) {
        failoverTimeout = failoverTimeout_.get();
      } else {
        LOG(WARNING) << "Using the default value for 'failover_timeout' because"
                     << "the input value is invalid: "
                     << failoverTimeout_.error();
      }

      LOG(INFO) << "Giving framework " << framework->id << " "
                << failoverTimeout << " to failover";

      // Delay dispatching a message to ourselves for the timeout.
      delay(failoverTimeout,
          self(),
          &Master::frameworkFailoverTimeout,
          framework->id,
          framework->reregisteredTime);

      return;
    }
  }

  // The semantics when a slave gets disconnected are as follows:
  // 1) If the slave is not checkpointing, the slave is immediately
  //    removed and all tasks running on it are transitioned to LOST.
  //    No resources are recovered, because the slave is removed.
  // 2) If the slave is checkpointing, the frameworks running on it
  //    fall into one of the 2 cases:
  //    2.1) Framework is checkpointing: No immediate action is taken.
  //         The slave is given a chance to reconnect until the slave
  //         observer times out (75s) and removes the slave (Case 1).
  //    2.2) Framework is not-checkpointing: The slave is not removed
  //         but the framework is removed from the slave's structs,
  //         its tasks transitioned to LOST and resources recovered.
  foreachvalue (Slave* slave, slaves.activated) {
    if (slave->pid == pid) {
      LOG(INFO) << "Slave " << *slave << " disconnected";

      if (!slave->info.checkpoint()) {
        // Remove the slave, if it is not checkpointing.
        LOG(INFO) << "Removing disconnected slave " << *slave
                  << " because it is not checkpointing!";
        removeSlave(slave);
        return;
      } else if (!slave->disconnected) {
        // Checkpointing slaves can just be disconnected.
        disconnect(slave);

        // Remove all non-checkpointing frameworks.
        hashset<FrameworkID> frameworkIds =
          slave->tasks.keys() | slave->executors.keys();

        foreach (const FrameworkID& frameworkId, frameworkIds) {
          Framework* framework = getFramework(frameworkId);
          if (framework != NULL && !framework->info.checkpoint()) {
            LOG(INFO) << "Removing framework " << frameworkId
                      << " from disconnected slave " << *slave
                      << " because the framework is not checkpointing";

            removeFramework(slave, framework);
          }
        }
      } else {
        LOG(WARNING) << "Ignoring duplicate exited() notification for "
                     << "checkpointing slave " << *slave;
      }
    }
  }
}


void Master::visit(const MessageEvent& event)
{
  // All messages are filtered when non-leading.
  if (!elected()) {
    LOG(WARNING) << "Dropping '" << event.message->name << "' message since "
                 << "not elected yet";
    ++metrics.dropped_messages;
    return;
  }

  CHECK_SOME(recovered);

  // All messages are filtered while recovering.
  // TODO(bmahler): Consider instead re-enqueing *all* messages
  // through recover(). What are the performance implications of
  // the additional queueing delay and the accumulated backlog
  // of messages post-recovery?
  if (!recovered.get().isReady()) {
    LOG(WARNING) << "Dropping '" << event.message->name << "' message since "
                 << "not recovered yet";
    ++metrics.dropped_messages;
    return;
  }

  ProtobufProcess<Master>::visit(event);
}


void fail(const string& message, const string& failure)
{
  LOG(FATAL) << message << ": " << failure;
}


Future<Nothing> Master::recover()
{
  if (!elected()) {
    return Failure("Not elected as leading master");
  }

  if (recovered.isNone()) {
    LOG(INFO) << "Recovering from registrar";

    recovered = registrar->recover(info_)
      .then(defer(self(), &Self::_recover, lambda::_1));
  }

  return recovered.get();
}


Future<Nothing> Master::_recover(const Registry& registry)
{
  foreach (const Registry::Slave& slave, registry.slaves().slaves()) {
    slaves.recovered.insert(slave.info().id());
  }

  // Set up a timeout for slaves to re-register. This timeout is based
  // on the maximum amount of time the SlaveObserver allows slaves to
  // not respond to health checks.
  // TODO(bmahler): Consider making this configurable.
  slaves.recoveredTimer =
    delay(flags.slave_reregister_timeout,
          self(),
          &Self::recoveredSlavesTimeout,
          registry);

  // Recovery is now complete!
  LOG(INFO) << "Recovered " << registry.slaves().slaves().size() << " slaves"
            << " from the Registry (" << Bytes(registry.ByteSize()) << ")"
            << " ; allowing " << flags.slave_reregister_timeout
            << " for slaves to re-register";

  return Nothing();
}


void Master::recoveredSlavesTimeout(const Registry& registry)
{
  CHECK(elected());

  // TODO(bmahler): Add a 'Percentage' abstraction.
  Try<double> limit_ = numify<double>(
      strings::remove(
          flags.recovery_slave_removal_limit,
          "%",
          strings::SUFFIX));

  CHECK_SOME(limit_);

  double limit = limit_.get() / 100.0;

  // Compute the percentage of slaves to be removed, if it exceeds the
  // safety-net limit, bail!
  double removalPercentage =
    (1.0 * slaves.recovered.size()) /
    (1.0 * registry.slaves().slaves().size());

  if (removalPercentage > limit) {
    EXIT(1) << "Post-recovery slave removal limit exceeded! After "
            << SLAVE_PING_TIMEOUT * MAX_SLAVE_PING_TIMEOUTS
            << " there were " << slaves.recovered.size()
            << " (" << removalPercentage * 100 << "%) slaves recovered from the"
            << " registry that did not re-register: \n"
            << stringify(slaves.recovered) << "\n "
            << " The configured removal limit is " << limit * 100 << "%. Please"
            << " investigate or increase this limit to proceed further";
  }

  foreach (const Registry::Slave& slave, registry.slaves().slaves()) {
    if (!slaves.recovered.contains(slave.info().id())) {
      continue; // Slave re-registered.
    }

    LOG(WARNING) << "Slave " << slave.info().id()
                 << " (" << slave.info().hostname() << ") did not re-register "
                 << "within the timeout; removing it from the registrar";

    ++metrics.recovery_slave_removals;

    slaves.recovered.erase(slave.info().id());

    if (flags.registry_strict) {
      slaves.removing.insert(slave.info().id());

      registrar->apply(Owned<Operation>(new RemoveSlave(slave.info())))
        .onAny(defer(self(),
                     &Self::_removeSlave,
                     slave.info(),
                     vector<StatusUpdate>(), // No TASK_LOST updates to send.
                     lambda::_1));
    } else {
      // When a non-strict registry is in use, we want to ensure the
      // registry is used in a write-only manner. Therefore we remove
      // the slave from the registry but we do not inform the
      // framework.
      const string& message =
        "Failed to remove slave " + stringify(slave.info().id());

      registrar->apply(Owned<Operation>(new RemoveSlave(slave.info())))
        .onFailed(lambda::bind(fail, message, lambda::_1));
    }
  }
}


void Master::fileAttached(const Future<Nothing>& result, const string& path)
{
  if (result.isReady()) {
    LOG(INFO) << "Successfully attached file '" << path << "'";
  } else {
    LOG(ERROR) << "Failed to attach file '" << path << "': "
               << (result.isFailed() ? result.failure() : "discarded");
  }
}


void Master::submitScheduler(const string& name)
{
  LOG(INFO) << "Scheduler submit request for " << name;
  SubmitSchedulerResponse response;
  response.set_okay(false);
  reply(response);
}


void Master::contended(const Future<Future<Nothing> >& candidacy)
{
  CHECK(!candidacy.isDiscarded());

  if (candidacy.isFailed()) {
    EXIT(1) << "Failed to contend: " << candidacy.failure();
  }

  // Watch for candidacy change.
  candidacy.get()
    .onAny(defer(self(), &Master::lostCandidacy, lambda::_1));
}


void Master::lostCandidacy(const Future<Nothing>& lost)
{
  CHECK(!lost.isDiscarded());

  if (lost.isFailed()) {
    EXIT(1) << "Failed to watch for candidacy: " << lost.failure();
  }

  if (elected()) {
    EXIT(1) << "Lost leadership... committing suicide!";
  }

  LOG(INFO) << "Lost candidacy as a follower... Contend again";
  contender->contend()
    .onAny(defer(self(), &Master::contended, lambda::_1));
}


void Master::detected(const Future<Option<MasterInfo> >& _leader)
{
  CHECK(!_leader.isDiscarded());

  if (_leader.isFailed()) {
    EXIT(1) << "Failed to detect the leading master: " << _leader.failure()
            << "; committing suicide!";
  }

  bool wasElected = elected();
  leader = _leader.get();

  LOG(INFO) << "The newly elected leader is "
            << (leader.isSome()
                ? (leader.get().pid() + " with id " + leader.get().id())
                : "None");

  if (wasElected && !elected()) {
    EXIT(1) << "Lost leadership... committing suicide!";
  }

  if (elected()) {
    electedTime = Clock::now();

    if (!wasElected) {
      LOG(INFO) << "Elected as the leading master!";

      // Begin the recovery process, bail if it fails or is discarded.
      recover()
        .onFailed(lambda::bind(fail, "Recovery failed", lambda::_1))
        .onDiscarded(lambda::bind(fail, "Recovery failed", "discarded"));
    } else {
      // This happens if there is a ZK blip that causes a re-election
      // but the same leading master is elected as leader.
      LOG(INFO) << "Re-elected as the leading master";
    }
  }

  // Keep detecting.
  detector->detect(leader)
    .onAny(defer(self(), &Master::detected, lambda::_1));
}


void Master::registerFramework(
    const UPID& from,
    const FrameworkInfo& frameworkInfo)
{
  ++metrics.messages_register_framework;

  if (authenticating.contains(from)) {
    LOG(INFO) << "Queuing up registration request from " << from
              << " because authentication is still in progress";

    authenticating[from]
      .onReady(defer(self(), &Self::registerFramework, from, frameworkInfo));
    return;
  }

  if (flags.authenticate_frameworks) {
    if (!authenticated.contains(from)) {
      // This could happen if another authentication request came
      // through before we are here or if a framework tried to register
      // without authentication.
      LOG(WARNING) << "Refusing registration of framework at " << from
                   << " because it is not authenticated";
      FrameworkErrorMessage message;
      message.set_message("Framework at " + stringify(from) +
                          " is not authenticated.");
      send(from, message);
      return;
    } else if (frameworkInfo.has_principal() &&
               frameworkInfo.principal() != authenticated[from]) {
      LOG(WARNING) << "Refusing registration of framework at " << from
                   << " because its principal '" << frameworkInfo.principal()
                   << "' does not match what it used in authentication: '"
                   << authenticated[from] << "'";
      FrameworkErrorMessage message;
      message.set_message("Framework principal " + frameworkInfo.principal() +
                          " does not match what was used in authentication: " +
                          authenticated[from]);
      send(from, message);
      return;
    } else if (!frameworkInfo.has_principal()) {
      LOG(WARNING) << "Framework at " << from
                   << " does not specify principal in its FrameworkInfo";
    }
  }

  if (!roles.contains(frameworkInfo.role())) {
    FrameworkErrorMessage message;
    message.set_message("Role '" + frameworkInfo.role() + "' is not valid.");
    send(from, message);
    return;
  }

  LOG(INFO) << "Received registration request from " << from;

  // Check if this framework is already registered (because it retries).
  foreachvalue (Framework* framework, frameworks.activated) {
    if (framework->pid == from) {
      LOG(INFO) << "Framework " << framework->id << " (" << framework->pid
                << ") already registered, resending acknowledgement";
      FrameworkRegisteredMessage message;
      message.mutable_framework_id()->MergeFrom(framework->id);
      message.mutable_master_info()->MergeFrom(info_);
      send(from, message);
      return;
    }
  }

  Framework* framework =
    new Framework(frameworkInfo, newFrameworkId(), from, Clock::now());

  LOG(INFO) << "Registering framework " << framework->id << " at " << from;

  bool rootSubmissions = flags.root_submissions;

  if (framework->info.user() == "root" && rootSubmissions == false) {
    LOG(INFO) << framework << " registering as root, but "
              << "root submissions are disabled on this cluster";
    FrameworkErrorMessage message;
    message.set_message("User 'root' is not allowed to run frameworks");
    send(from, message);
    delete framework;
    return;
  }

  addFramework(framework);
}


void Master::reregisterFramework(
    const UPID& from,
    const FrameworkInfo& frameworkInfo,
    bool failover)
{
  ++metrics.messages_reregister_framework;

  if (authenticating.contains(from)) {
    LOG(INFO) << "Queuing up re-registration request from " << from
              << " because authentication is still in progress";

    authenticating[from]
      .onReady(defer(self(),
                     &Self::reregisterFramework,
                     from,
                     frameworkInfo,
                     failover));
    return;
  }

  if (!frameworkInfo.has_id() || frameworkInfo.id() == "") {
    LOG(ERROR) << "Framework re-registering without an id!";
    FrameworkErrorMessage message;
    message.set_message("Framework reregistered without a framework id");
    send(from, message);
    return;
  }

  if (flags.authenticate_frameworks) {
    if (!authenticated.contains(from)) {
      // This could happen if another authentication request came
      // through before we are here or if a framework tried to
      // re-register without authentication.
      LOG(WARNING) << "Refusing re-registration of framework at " << from
                   << " because it is not authenticated";
      FrameworkErrorMessage message;
      message.set_message("Framework '" + frameworkInfo.id().value() + "' at " +
                          stringify(from) + " is not authenticated.");
      send(from, message);
      return;
    } else if (frameworkInfo.has_principal() &&
               frameworkInfo.principal() != authenticated[from]) {
      LOG(WARNING) << "Refusing re-registration of framework at " << from
                   << " because its principal '" << frameworkInfo.principal()
                   << "' does not match what it used in authentication: '"
                   << authenticated[from] << "'";
      FrameworkErrorMessage message;
      message.set_message("Framework principal " + frameworkInfo.principal() +
                          " does not match what was used in authentication: " +
                          authenticated[from]);
      send(from, message);
      return;
    } else if (!frameworkInfo.has_principal()) {
      LOG(WARNING) << "Framework at " << from
                   << " does not specify principal in its FrameworkInfo";
    }
  }

  if (!roles.contains(frameworkInfo.role())) {
    FrameworkErrorMessage message;
    message.set_message("Role '" + frameworkInfo.role() + "' is not valid.");
    send(from, message);
    return;
  }

  LOG(INFO) << "Re-registering framework " << frameworkInfo.id()
            << " at " << from;

  if (frameworks.activated.count(frameworkInfo.id()) > 0) {
    // Using the "failover" of the scheduler allows us to keep a
    // scheduler that got partitioned but didn't die (in ZooKeeper
    // speak this means didn't lose their session) and then
    // eventually tried to connect to this master even though
    // another instance of their scheduler has reconnected. This
    // might not be an issue in the future when the
    // master/allocator launches the scheduler can get restarted
    // (if necessary) by the master and the master will always
    // know which scheduler is the correct one.

    Framework* framework = frameworks.activated[frameworkInfo.id()];
    framework->reregisteredTime = Clock::now();

    if (failover) {
      // We do not attempt to detect a duplicate re-registration
      // message here because it is impossible to distinguish between
      // a duplicate message, and a scheduler failover to the same
      // pid, given the existing libprocess primitives (PID does not
      // identify the libprocess Process instance).

      // TODO: Should we check whether the new scheduler has given
      // us a different framework name, user name or executor info?
      LOG(INFO) << "Framework " << frameworkInfo.id() << " failed over";
      failoverFramework(framework, from);
    } else if (from != framework->pid) {
      LOG(ERROR)
        << "Framework " << frameworkInfo.id() << " at " << from
        << " attempted to re-register while a framework at " << framework->pid
        << " is already registered";
      FrameworkErrorMessage message;
      message.set_message("Framework failed over");
      send(from, message);
      return;
    } else {
      LOG(INFO) << "Allowing the Framework " << frameworkInfo.id()
                << " to re-register with an already used id";

      // Make sure we can get offers again.
      // The framework might have been deactivated if it was doing
      // authentication.
      // TODO(vinod): Consider adding 'Master::activate(Framework*)'.
      // TODO(vinod): Do this after we recover resources below.
      if (!framework->active) {
        framework->active = true;
        allocator->frameworkActivated(framework->id, framework->info);
      }

      // Remove any offers sent to this framework.
      // NOTE: We need to do this because the scheduler might have
      // replied to the offers but the driver might have dropped
      // those messages since it wasn't connected to the master.
      foreach (Offer* offer, utils::copy(framework->offers)) {
        allocator->resourcesRecovered(
            offer->framework_id(), offer->slave_id(), offer->resources());
        removeOffer(offer, true); // Rescind.
      }

      FrameworkReregisteredMessage message;
      message.mutable_framework_id()->MergeFrom(frameworkInfo.id());
      message.mutable_master_info()->MergeFrom(info_);
      send(from, message);
      return;
    }
  } else {
    // We don't have a framework with this ID, so we must be a newly
    // elected Mesos master to which either an existing scheduler or a
    // failed-over one is connecting. Create a Framework object and add
    // any tasks it has that have been reported by reconnecting slaves.
    Framework* framework =
      new Framework(frameworkInfo, frameworkInfo.id(), from, Clock::now());
    framework->reregisteredTime = Clock::now();

    // TODO(benh): Check for root submissions like above!

    // Add any running tasks reported by slaves for this framework.
    foreachvalue (Slave* slave, slaves.activated) {
      foreachkey (const FrameworkID& frameworkId, slave->tasks) {
        foreachvalue (Task* task, slave->tasks[frameworkId]) {
          if (framework->id == task->framework_id()) {
            framework->addTask(task);

            // Also add the task's executor for resource accounting
            // if it's still alive on the slave and we've not yet
            // added it to the framework.
            if (task->has_executor_id() &&
                slave->hasExecutor(framework->id, task->executor_id()) &&
                !framework->hasExecutor(slave->id, task->executor_id())) {
              const ExecutorInfo& executorInfo =
                slave->executors[framework->id][task->executor_id()];
              framework->addExecutor(slave->id, executorInfo);
            }
          }
        }
      }
    }

    // N.B. Need to add the framework _after_ we add its tasks
    // (above) so that we can properly determine the resources it's
    // currently using!
    addFramework(framework);
  }

  CHECK(frameworks.activated.contains(frameworkInfo.id()))
    << "Unknown framework " << frameworkInfo.id();

  // Broadcast the new framework pid to all the slaves. We have to
  // broadcast because an executor might be running on a slave but
  // it currently isn't running any tasks. This could be a
  // potential scalability issue ...
  foreachvalue (Slave* slave, slaves.activated) {
    UpdateFrameworkMessage message;
    message.mutable_framework_id()->MergeFrom(frameworkInfo.id());
    message.set_pid(from);
    send(slave->pid, message);
  }

  return;
}


void Master::unregisterFramework(
    const UPID& from,
    const FrameworkID& frameworkId)
{
  ++metrics.messages_unregister_framework;

  LOG(INFO) << "Asked to unregister framework " << frameworkId;

  Framework* framework = getFramework(frameworkId);
  if (framework != NULL) {
    if (framework->pid == from) {
      removeFramework(framework);
    } else {
      LOG(WARNING)
        << "Ignoring unregister framework message for framework " << frameworkId
        << " from " << from << " because it is not from the registered"
        << " framework " << framework->pid;
    }
  }
}


void Master::deactivateFramework(
    const UPID& from,
    const FrameworkID& frameworkId)
{
  ++metrics.messages_deactivate_framework;

  Framework* framework = getFramework(frameworkId);

  if (framework == NULL) {
    LOG(WARNING)
      << "Ignoring deactivate framework message for framework " << frameworkId
      << " because the framework cannot be found";
    return;
  }

  if (from != framework->pid) {
    LOG(WARNING)
      << "Ignoring deactivate framework message for framework " << frameworkId
      << " from '" << from << "' because it is not from the registered"
      << " framework '" << framework->pid << "'";
    return;
  }

  deactivate(framework);
}


void Master::deactivate(Framework* framework)
{
  CHECK_NOTNULL(framework);

  LOG(INFO) << "Deactivating framework " << framework->id;

  // Stop sending offers here for now.
  framework->active = false;

  // Tell the allocator to stop allocating resources to this framework.
  allocator->frameworkDeactivated(framework->id);

  // Remove the framework from authenticated. This is safe because
  // a framework will always reauthenticate before (re-)registering.
  authenticated.erase(framework->pid);

  // Remove the framework's offers.
  foreach (Offer* offer, utils::copy(framework->offers)) {
    allocator->resourcesRecovered(
        offer->framework_id(), offer->slave_id(), offer->resources());
<<<<<<< HEAD
    removeOffer(offer);
=======
    removeOffer(offer, true); // Rescind.
  }
}


void Master::disconnect(Slave* slave)
{
  CHECK_NOTNULL(slave);

  LOG(INFO) << "Disconnecting slave " << slave->id;

  // Mark the slave as disconnected and remove it from the allocator.
  slave->disconnected = true;
  allocator->slaveDisconnected(slave->id);

  // Remove the slave from authenticated. This is safe because
  // a slave will always reauthenticate before (re-)registering.
  authenticated.erase(slave->pid);

  // Remove and rescind offers.
  foreach (Offer* offer, utils::copy(slave->offers)) {
    allocator->resourcesRecovered(
        offer->framework_id(), slave->id, offer->resources());

    removeOffer(offer, true); // Rescind!
>>>>>>> 51e04752
  }
}


void Master::resourceRequest(
    const UPID& from,
    const FrameworkID& frameworkId,
    const vector<Request>& requests)
{
  ++metrics.messages_resource_request;

  Framework* framework = getFramework(frameworkId);

  if (framework == NULL) {
    LOG(WARNING)
        << "Ignoring resource request message from framework " << frameworkId
        << " because the framework cannot be found";
    return;
  }

  if (from != framework->pid) {
    LOG(WARNING)
      << "Ignoring resource request message from framework " << frameworkId
      << " from '" << from << "' because it is not from the registered "
      << " framework '" << framework->pid << "'";
    return;
  }

  LOG(INFO) << "Requesting resources for framework " << frameworkId;
  allocator->resourcesRequested(frameworkId, requests);
}


// We use the visitor pattern to abstract the process of performing
// any validations, aggregations, etc. of tasks that a framework
// attempts to run within the resources provided by offers. A
// visitor can return an optional error (typedef'ed as an option of a
// string) which will cause the master to send a failed status update
// back to the framework for only that task description. An instance
// will be reused for each task description from same 'launchTasks()',
// but not for task descriptions from different offers.
typedef Option<string> TaskInfoError;

struct TaskInfoVisitor
{
  virtual TaskInfoError operator () (
      const TaskInfo& task,
      const Resources& resources,
      const Framework& framework,
      const Slave& slave) = 0;

  virtual ~TaskInfoVisitor() {}
};

// Checks that a task id is valid, i.e., contains only valid characters.
struct TaskIDChecker : TaskInfoVisitor
{
  virtual TaskInfoError operator () (
      const TaskInfo& task,
      const Resources& resources,
      const Framework& framework,
      const Slave& slave)
  {
    const string& id = task.task_id().value();

    if (std::count_if(id.begin(), id.end(), invalid) > 0) {
      return "TaskID '" + id + "' contains invalid characters";
    }

    return None();
  }

  static bool invalid(char c)
  {
    return iscntrl(c) || c == '/' || c == '\\';
  }
};


// Checks that the slave ID used by a task is correct.
struct SlaveIDChecker : TaskInfoVisitor
{
  virtual TaskInfoError operator () (
      const TaskInfo& task,
      const Resources& resources,
      const Framework& framework,
      const Slave& slave)
  {
    if (!(task.slave_id() == slave.id)) {
      return "Task uses invalid slave " + task.slave_id().value() +
          " while slave " + slave.id.value() + " is expected";
    }

    return None();
  }
};


// Checks that each task uses a unique ID. Regardless of whether a
// task actually gets launched (for example, another checker may
// return an error for a task), we always consider it an error when a
// task tries to re-use an ID.
struct UniqueTaskIDChecker : TaskInfoVisitor
{
  virtual TaskInfoError operator () (
      const TaskInfo& task,
      const Resources& resources,
      const Framework& framework,
      const Slave& slave)
  {
    const TaskID& taskId = task.task_id();

    if (ids.contains(taskId) || framework.tasks.contains(taskId)) {
      return "Task has duplicate ID: " + taskId.value();
    }

    ids.insert(taskId);

    return None();
  }

  hashset<TaskID> ids;
};


// Checks that the used resources by a task (and executor if
// necessary) on each slave does not exceed the total resources
// offered on that slave
struct ResourceUsageChecker : TaskInfoVisitor
{
  virtual TaskInfoError operator () (
      const TaskInfo& task,
      const Resources& resources,
      const Framework& framework,
      const Slave& slave)
  {
    if (task.resources().size() == 0) {
      return stringify("Task uses no resources");
    }

    foreach (const Resource& resource, task.resources()) {
      if (!Resources::isAllocatable(resource)) {
        return "Task uses invalid resources: " + stringify(resource);
      }
    }

    // Check if this task uses more resources than offered.
    Resources taskResources = task.resources();

    if (!((usedResources + taskResources) <= resources)) {
      return "Task " + stringify(task.task_id()) + " attempted to use " +
          stringify(taskResources) + " combined with already used " +
          stringify(usedResources) + " is greater than offered " +
          stringify(resources);
    }

    // Check this task's executor's resources.
    if (task.has_executor()) {
      // TODO(benh): Check that the executor uses some resources.
      foreach (const Resource& resource, task.executor().resources()) {
        if (!Resources::isAllocatable(resource)) {
          // TODO(benh): Send back the invalid resources?
          return "Executor for task " + stringify(task.task_id()) +
              " uses invalid resources " + stringify(resource);
        }
      }

      // Check if this task's executor is running, and if not check if
      // the task + the executor use more resources than offered.
      if (!executors.contains(task.executor().executor_id())) {
        if (!slave.hasExecutor(framework.id, task.executor().executor_id())) {
          taskResources += task.executor().resources();
          if (!((usedResources + taskResources) <= resources)) {
            return "Task " + stringify(task.task_id()) +
                   " + executor attempted to use " + stringify(taskResources) +
                   " combined with already used " + stringify(usedResources) +
                   " is greater than offered " + stringify(resources);
          }
        }
        executors.insert(task.executor().executor_id());
      }
    }

    usedResources += taskResources;

    return None();
  }

  Resources usedResources;
  hashset<ExecutorID> executors;
};


// Checks that tasks that use the "same" executor (i.e., same
// ExecutorID) have an identical ExecutorInfo.
struct ExecutorInfoChecker : TaskInfoVisitor
{
  virtual TaskInfoError operator () (
      const TaskInfo& task,
      const Resources& resources,
      const Framework& framework,
      const Slave& slave)
  {
    if (task.has_executor() == task.has_command()) {
      return stringify(
          "Task should have at least one (but not both) of CommandInfo or"
          " ExecutorInfo present");
    }

    if (task.has_executor()) {
      const ExecutorID& executorId = task.executor().executor_id();
      if (slave.hasExecutor(framework.id, executorId)) {
        const Option<ExecutorInfo> executorInfo =
          slave.executors.get(framework.id).get().get(executorId);

        if (!(task.executor() == executorInfo.get())) {
          return "Task has invalid ExecutorInfo (existing ExecutorInfo"
              " with same ExecutorID is not compatible).\n"
              "------------------------------------------------------------\n"
              "Existing ExecutorInfo:\n" +
              stringify(executorInfo.get()) + "\n"
              "------------------------------------------------------------\n"
              "Task's ExecutorInfo:\n" +
              stringify(task.executor()) + "\n"
              "------------------------------------------------------------\n";
        }
      }
    }

    return None();
  }
};


// Checks that a task that asks for checkpointing is not being
// launched on a slave that has not enabled checkpointing.
struct CheckpointChecker : TaskInfoVisitor
{
  virtual TaskInfoError operator () (
      const TaskInfo& task,
      const Resources& resources,
      const Framework& framework,
      const Slave& slave)
  {
    if (framework.info.checkpoint() && !slave.info.checkpoint()) {
      return "Task asked to be checkpointed but slave " +
          stringify(slave.id) + " has checkpointing disabled";
    }
    return None();
  }
};


// OfferVisitors are similar to the TaskInfoVisitor pattern and
// are used for validation and aggregation of offers.
// The error reporting scheme is also similar to TaskInfoVisitor.
// However, offer processing (and subsequent task processing) is
// aborted altogether if offer visitor reports an error.
typedef Option<string> OfferError;

struct OfferVisitor
{
  virtual OfferError operator () (
      const OfferID& offerId,
      const Framework& framework,
      Master* master) = 0;

  virtual ~OfferVisitor() {}

  Slave* getSlave(Master* master, const SlaveID& slaveId)
  {
    CHECK_NOTNULL(master);
    return master->getSlave(slaveId);
  }

  Offer* getOffer(Master* master, const OfferID& offerId)
  {
    CHECK_NOTNULL(master);
    return master->getOffer(offerId);
  }
};


// Checks validity/liveness of an offer.
struct ValidOfferChecker : OfferVisitor {
  virtual OfferError operator () (
      const OfferID& offerId,
      const Framework& framework,
      Master* master)
  {
    Offer* offer = getOffer(master, offerId);
    if (offer == NULL) {
      return "Offer " + stringify(offerId) + " is no longer valid";
    }

    return None();
  }
};


// Checks that an offer belongs to the expected framework.
struct FrameworkChecker : OfferVisitor {
  virtual OfferError operator () (
      const OfferID& offerId,
      const Framework& framework,
      Master* master)
  {
    Offer* offer = getOffer(master, offerId);
    if (offer == NULL) {
      return "Offer " + stringify(offerId) + " is no longer valid";
    }

    if (!(framework.id == offer->framework_id())) {
      return "Offer " + stringify(offer->id()) +
          " has invalid framework " + stringify(offer->framework_id()) +
          " while framework " + stringify(framework.id) + " is expected";
    }

    return None();
  }
};


// Checks that the slave is valid and ensures that all offers belong to
// the same slave.
struct SlaveChecker : OfferVisitor
{
  virtual OfferError operator () (
      const OfferID& offerId,
      const Framework& framework,
      Master* master)
  {
    Offer* offer = getOffer(master, offerId);
    if (offer == NULL) {
      return "Offer " + stringify(offerId) + " is no longer valid";
    }

    Slave* slave = getSlave(master, offer->slave_id());

    // This is not possible because the offer should've been removed.
    CHECK(slave != NULL)
      << "Offer " << offerId
      << " outlived slave " << offer->slave_id();

    // This is not possible because the offer should've been removed.
    CHECK(!slave->disconnected)
      << "Offer " << offerId
      << " outlived disconnected slave " << offer->slave_id();

    if (slaveId.isNone()) {
      // Set slave id and use as base case for validation.
      slaveId = slave->id;
    } else if (!(slave->id == slaveId.get())) {
      return "Aggregated offers must belong to one single slave. Offer " +
          stringify(offerId) + " uses slave " +
          stringify(slave->id) + " and slave " +
          stringify(slaveId.get());
    }

    return None();
  }

  Option<const SlaveID> slaveId;
};


// Checks that an offer only appears once in offer list.
struct UniqueOfferIDChecker : OfferVisitor
{
  virtual OfferError operator () (
      const OfferID& offerId,
      const Framework& framework,
      Master* master)
  {
    if (offers.contains(offerId)) {
      return "Duplicate offer " + stringify(offerId) + " in offer list";
    }
    offers.insert(offerId);

    return None();
  }

  hashset<OfferID> offers;
};


void Master::launchTasks(
    const UPID& from,
    const FrameworkID& frameworkId,
    const OfferID& offerId,
    const vector<TaskInfo>& tasks,
    const Filters& filters,
    const vector<OfferID>& _offerIds)
{
  ++metrics.messages_launch_tasks;

  Framework* framework = getFramework(frameworkId);

  if (framework == NULL) {
    LOG(WARNING)
      << "Ignoring launch tasks message for offer "
      << stringify(_offerIds.empty() ? stringify(offerId)
                                     : stringify(_offerIds))
      << " of framework " << frameworkId
      << " because the framework cannot be found";
    return;
  }

  if (from != framework->pid) {
    LOG(WARNING)
      << "Ignoring launch tasks message for offer "
      << stringify(_offerIds.empty() ? stringify(offerId)
                                     : stringify(_offerIds))
      << " of framework " << frameworkId << " from '" << from
      << "' because it is not from the registered framework '"
      << framework->pid << "'";
    return;
  }

  // Support single offerId for backward compatibility.
  // OfferIds will be ignored if offerId is set.
  vector<OfferID> offerIds;
  if (offerId.has_value()) {
    offerIds.push_back(offerId);
  } else if (_offerIds.size() > 0) {
    offerIds = _offerIds;
  } else {
    LOG(WARNING) << "No offers to launch tasks on";

    foreach (const TaskInfo& task, tasks) {
      const StatusUpdate& update = protobuf::createStatusUpdate(
          framework->id,
          task.slave_id(),
          task.task_id(),
          TASK_LOST,
          "Task launched without offers");

      LOG(INFO) << "Sending status update " << update
                << " for launch task attempt without offers";
      StatusUpdateMessage message;
      message.mutable_update()->CopyFrom(update);
      send(framework->pid, message);
    }
    return;
  }

  // Common slave id for task validation.
  Option<SlaveID> slaveId;

  // Create offer visitors.
  list<OfferVisitor*> offerVisitors;
  offerVisitors.push_back(new ValidOfferChecker());
  offerVisitors.push_back(new FrameworkChecker());
  offerVisitors.push_back(new SlaveChecker());
  offerVisitors.push_back(new UniqueOfferIDChecker());

  // Verify and aggregate all offers.
  // Abort offer and task processing if any offer validation failed.
  Resources totalResources;
  OfferError offerError = None();
  foreach (const OfferID& offerId, offerIds) {
    foreach (OfferVisitor* visitor, offerVisitors) {
      offerError = (*visitor)(offerId, *framework, this);
      if (offerError.isSome()) {
        break;
      }
    }
    // Offer validation error needs to be propagated from visitor
    // loop above.
    if (offerError.isSome()) {
      break;
    }

    // If offer validation succeeds, we need to pass along the common
    // slave. So optimistically, we store the first slave id we see.
    // In case of invalid offers (different slaves for example), we
    // report error and return from launchTask before slaveId is used.
    if (slaveId.isNone()) {
      slaveId = getOffer(offerId)->slave_id();
    }

    totalResources += getOffer(offerId)->resources();
  }

  // Cleanup visitors.
  while (!offerVisitors.empty()) {
    OfferVisitor* visitor = offerVisitors.front();
    offerVisitors.pop_front();
    delete visitor;
  };

  // Remove offers and recover resources if any of the offers are
  // invalid.
  foreach (const OfferID& offerId, offerIds) {
    Offer* offer = getOffer(offerId);
    if (offer != NULL) {
      if (offerError.isSome()) {
        allocator->resourcesRecovered(
            offer->framework_id(), offer->slave_id(), offer->resources());
      }
      removeOffer(offer);
    }
  }

  if (offerError.isSome()) {
    LOG(WARNING) << "Failed to validate offer " << offerId
                   << ": " << offerError.get();

    foreach (const TaskInfo& task, tasks) {
      const StatusUpdate& update = protobuf::createStatusUpdate(
          framework->id,
          task.slave_id(),
          task.task_id(),
          TASK_LOST,
          "Task launched with invalid offers: " + offerError.get());

      LOG(INFO) << "Sending status update " << update
                << " for launch task attempt on invalid offers: "
                << stringify(offerIds);
      StatusUpdateMessage message;
      message.mutable_update()->CopyFrom(update);
      send(framework->pid, message);
    }
    return;
  }

  CHECK(slaveId.isSome()) << "Slave id not found";
  Slave* slave = CHECK_NOTNULL(getSlave(slaveId.get()));

  LOG(INFO) << "Processing reply for offers: "
            << stringify(offerIds)
            << " on slave " << *slave
            << " for framework " << framework->id;

  Resources usedResources; // Accumulated resources used.

  // Create task visitors.
  list<TaskInfoVisitor*> taskVisitors;
  taskVisitors.push_back(new TaskIDChecker());
  taskVisitors.push_back(new SlaveIDChecker());
  taskVisitors.push_back(new UniqueTaskIDChecker());
  taskVisitors.push_back(new ResourceUsageChecker());
  taskVisitors.push_back(new ExecutorInfoChecker());
  taskVisitors.push_back(new CheckpointChecker());

  // TODO(benh): Add a HealthCheckChecker visitor.

  // Loop through each task and check it's validity.
  foreach (const TaskInfo& task, tasks) {
    // Possible error found while checking task's validity.
    TaskInfoError error = None();

    // Invoke each visitor.
    foreach (TaskInfoVisitor* visitor, taskVisitors) {
      error = (*visitor)(task, totalResources, *framework, *slave);
      if (error.isSome()) {
        break;
      }
    }

    if (error.isNone()) {
      // Task looks good, get it running!
      usedResources += launchTask(task, framework, slave);
    } else {
      // Error validating task, send a failed status update.
      LOG(WARNING) << "Failed to validate task " << task.task_id()
                   << " : " << error.get();

      const StatusUpdate& update = protobuf::createStatusUpdate(
          framework->id,
          slave->id,
          task.task_id(),
          TASK_LOST,
          error.get());

      LOG(INFO) << "Sending status update "
                << update << " for invalid task";
      StatusUpdateMessage message;
      message.mutable_update()->CopyFrom(update);
      send(framework->pid, message);
    }
  }

  // All used resources should be allocatable, enforced by our validators.
  CHECK_EQ(usedResources, usedResources.allocatable());

  // Calculate unused resources.
  Resources unusedResources = totalResources - usedResources;

  if (unusedResources.allocatable().size() > 0) {
    // Tell the allocator about the unused (e.g., refused) resources.
    allocator->resourcesUnused(
        framework->id,
        slave->id,
        unusedResources,
        filters);
  }

  // Cleanup visitors.
  while (!taskVisitors.empty()) {
    TaskInfoVisitor* visitor = taskVisitors.front();
    taskVisitors.pop_front();
    delete visitor;
  };
}


void Master::reviveOffers(const UPID& from, const FrameworkID& frameworkId)
{
  ++metrics.messages_revive_offers;

  Framework* framework = getFramework(frameworkId);

  if (framework == NULL) {
    LOG(WARNING)
      << "Ignoring revive offers message for framework " << frameworkId
      << " because the framework cannot be found";
    return;
  }

  if (from != framework->pid) {
    LOG(WARNING)
      << "Ignoring revive offers message for framework " << frameworkId
      << " from '" << from << "' because it is not from the registered"
      << " framework '" << framework->pid << "'";
    return;
  }

  LOG(INFO) << "Reviving offers for framework " << framework->id;
  allocator->offersRevived(framework->id);
}


void Master::killTask(
    const UPID& from,
    const FrameworkID& frameworkId,
    const TaskID& taskId)
{
  ++metrics.messages_kill_task;

  LOG(INFO) << "Asked to kill task " << taskId
            << " of framework " << frameworkId;

  Framework* framework = getFramework(frameworkId);

  if (framework == NULL) {
    LOG(WARNING)
      << "Ignoring kill task message for task " << taskId << " of framework "
      << frameworkId << " because the framework cannot be found";
    return;
  }

  if (from != framework->pid) {
    LOG(WARNING)
      << "Ignoring kill task message for task " << taskId
      << " of framework " << frameworkId << " from '" << from
      << "' because it is not from the registered framework '"
      << framework->pid << "'";
    return;
  }

  Task* task = framework->getTask(taskId);
  if (task == NULL) {
    // TODO(bmahler): Per MESOS-1200, if we knew the SlaveID here we
    // could reply more frequently in the presence of slaves in a
    // transitionary state.
    if (!slaves.recovered.empty()) {
      LOG(WARNING)
        << "Cannot kill task " << taskId << " of framework " << frameworkId
        << " because the slave containing this task may not have re-registered"
        << " yet with this master";
    } else if (!slaves.reregistering.empty()) {
      LOG(WARNING)
        << "Cannot kill task " << taskId << " of framework " << frameworkId
        << " because the slave may be in the process of being re-admitted by"
        << " the registrar";
    } else if (!slaves.removing.empty()) {
      LOG(WARNING)
        << "Cannot kill task " << taskId << " of framework " << frameworkId
        << " because the slave may be in the process of being removed from the"
        << " registrar, it is likely TASK_LOST updates will occur when the"
        << " slave is removed";
    } else if (flags.registry_strict) {
      // For a strict registry, if there are no slaves transitioning
      // between states, then this task is definitely unknown!
      LOG(WARNING)
        << "Cannot kill task " << taskId << " of framework " << frameworkId
        << " because it cannot be found; sending TASK_LOST since there are"
        << " no transitionary slaves";

      StatusUpdateMessage message;
      StatusUpdate* update = message.mutable_update();
      update->mutable_framework_id()->MergeFrom(frameworkId);
      TaskStatus* status = update->mutable_status();
      status->mutable_task_id()->MergeFrom(taskId);
      status->set_state(TASK_LOST);
      status->set_message("Attempted to kill an unknown task");
      update->set_timestamp(Clock::now().secs());
      update->set_uuid(UUID::random().toBytes());
      send(framework->pid, message);
    } else {
      // For a non-strict registry, the slave holding this task could
      // be readmitted even if we have no knowledge of it.
      LOG(WARNING)
        << "Cannot kill task " << taskId << " of framework " << frameworkId
        << " because it cannot be found; cannot send TASK_LOST since a"
        << " non-strict registry is in use";
    }

    return;
  }

  Slave* slave = getSlave(task->slave_id());
  CHECK(slave != NULL) << "Unknown slave " << task->slave_id();

  // We add the task to 'killedTasks' here because the slave
  // might be partitioned or disconnected but the master
  // doesn't know it yet.
  slave->killedTasks.put(frameworkId, taskId);

  // NOTE: This task will be properly reconciled when the
  // disconnected slave re-registers with the master.
  if (!slave->disconnected) {
    LOG(INFO) << "Telling slave " << *slave
              << " to kill task " << taskId
              << " of framework " << frameworkId;

    KillTaskMessage message;
    message.mutable_framework_id()->MergeFrom(frameworkId);
    message.mutable_task_id()->MergeFrom(taskId);
    send(slave->pid, message);
  }
}


void Master::statusUpdateAcknowledgement(
    const UPID& from,
    const SlaveID& slaveId,
    const FrameworkID& frameworkId,
    const TaskID& taskId,
    const string& uuid)
{
  metrics.messages_status_update_acknowledgement++;

  // TODO(bmahler): Consider adding a message validator abstraction
  // for the master that takes care of all this boilerplate. Ideally
  // by the time we process messages in the critical master code, we
  // can assume that they are valid. This will become especially
  // important as validation logic is moved out of the scheduler
  // driver and into the master.

  Framework* framework = getFramework(frameworkId);

  if (framework == NULL) {
    LOG(WARNING)
      << "Ignoring status update acknowledgement message for task " << taskId
      << " of framework " << frameworkId << " on slave " << slaveId
      << " because the framework cannot be found";
    metrics.invalid_status_update_acknowledgements++;
    return;
  }

  if (from != framework->pid) {
    LOG(WARNING)
      << "Ignoring status update acknowledgement message for task " << taskId
      << " of framework " << frameworkId << " on slave " << slaveId
      << " from " << from << " because it is not from the registered framework "
      << framework->pid;
    metrics.invalid_status_update_acknowledgements++;
    return;
  }

  Slave* slave = getSlave(slaveId);

  if (slave == NULL) {
    LOG(WARNING)
      << "Cannot send status update acknowledgement message for task " << taskId
      << " of framework " << frameworkId << " to slave " << slaveId
      << " because slave is not activated";
    metrics.invalid_status_update_acknowledgements++;
    return;
  }

  if (slave->disconnected) {
    LOG(WARNING)
      << "Cannot send status update acknowledgement message for task " << taskId
      << " of framework " << frameworkId << " to slave " << *slave
      << " because slave is disconnected";
    metrics.invalid_status_update_acknowledgements++;
    return;
  }

  LOG(INFO) << "Forwarding status update acknowledgement "
            << UUID::fromBytes(uuid) << " for task " << taskId
            << " of framework " << frameworkId << " to slave " << *slave;

  // TODO(bmahler): Once we store terminal unacknowledged updates in
  // the master per MESOS-1410, this is where we'll find the
  // unacknowledged task and remove it if present.
  // Also, be sure to confirm Master::reconcile is still correct!

  StatusUpdateAcknowledgementMessage message;
  message.mutable_slave_id()->CopyFrom(slaveId);
  message.mutable_framework_id()->CopyFrom(frameworkId);
  message.mutable_task_id()->CopyFrom(taskId);
  message.set_uuid(uuid);

  send(slave->pid, message);

  metrics.valid_status_update_acknowledgements++;
}


void Master::schedulerMessage(
    const UPID& from,
    const SlaveID& slaveId,
    const FrameworkID& frameworkId,
    const ExecutorID& executorId,
    const string& data)
{
  ++metrics.messages_framework_to_executor;

  Framework* framework = getFramework(frameworkId);

  if (framework == NULL) {
    LOG(WARNING)
      << "Ignoring framework message for executor " << executorId
      << " of framework " << frameworkId
      << " because the framework cannot be found";
    stats.invalidFrameworkMessages++;
    metrics.invalid_framework_to_executor_messages++;
    return;
  }

  if (from != framework->pid) {
    LOG(WARNING)
      << "Ignoring framework message for executor " << executorId
      << " of framework " << frameworkId << " from " << from
      << " because it is not from the registered framework "
      << framework->pid;
    stats.invalidFrameworkMessages++;
    metrics.invalid_framework_to_executor_messages++;
    return;
  }

  Slave* slave = getSlave(slaveId);
  if (slave == NULL) {
    LOG(WARNING) << "Cannot send framework message for framework "
                 << frameworkId << " to slave " << slaveId
                 << " because slave is not activated";
    stats.invalidFrameworkMessages++;
    metrics.invalid_framework_to_executor_messages++;
    return;
  }

  if (slave->disconnected) {
    LOG(WARNING) << "Cannot send framework message for framework "
                 << frameworkId << " to slave " << *slave
                 << " because slave is disconnected";
    stats.invalidFrameworkMessages++;
    metrics.invalid_framework_to_executor_messages++;
    return;
  }

  LOG(INFO) << "Sending framework message for framework "
            << frameworkId << " to slave " << *slave;

  FrameworkToExecutorMessage message;
  message.mutable_slave_id()->MergeFrom(slaveId);
  message.mutable_framework_id()->MergeFrom(frameworkId);
  message.mutable_executor_id()->MergeFrom(executorId);
  message.set_data(data);
  send(slave->pid, message);

  stats.validFrameworkMessages++;
  metrics.valid_framework_to_executor_messages++;
}


void Master::registerSlave(const UPID& from, const SlaveInfo& slaveInfo)
{
  ++metrics.messages_register_slave;

  if (authenticating.contains(from)) {
    LOG(INFO) << "Queuing up registration request from " << from
              << " because authentication is still in progress";

    authenticating[from]
      .onReady(defer(self(), &Self::registerSlave, from, slaveInfo));
    return;
  }

  if (flags.authenticate_slaves && !authenticated.contains(from)) {
    // This could happen if another authentication request came
    // through before we are here or if a slave tried to register
    // without authentication.
    LOG(WARNING) << "Refusing registration of slave at " << from
                 << " because it is not authenticated";
    ShutdownMessage message;
    message.set_message("Slave is not authenticated");
    send(from, message);
    return;
  }

  // Check if this slave is already registered (because it retries).
  foreachvalue (Slave* slave, slaves.activated) {
    if (slave->pid == from) {
      if (slave->disconnected) {
        // The slave was previously disconnected but it is now trying
        // to register as a new slave. This could happen if the slave
        // failed recovery and hence registering as a new slave before
        // the master removed the old slave from its map.
        LOG(INFO)
          << "Removing old disconnected slave " << *slave
          << " because a registration attempt is being made from " << from;
        removeSlave(slave);
        break;
      } else {
        LOG(INFO) << "Slave " << *slave << " already registered,"
                  << " resending acknowledgement";
        SlaveRegisteredMessage message;
        message.mutable_slave_id()->MergeFrom(slave->id);
        send(from, message);
        return;
      }
    }
  }

  // We need to generate a SlaveID and admit this slave only *once*.
  if (slaves.registering.contains(from)) {
    LOG(INFO) << "Ignoring register slave message from " << from
              << " (" << slaveInfo.hostname() << ") as admission is"
              << " already in progress";
    return;
  }

  slaves.registering.insert(from);

  // Create and add the slave id.
  SlaveInfo slaveInfo_ = slaveInfo;
  slaveInfo_.mutable_id()->CopyFrom(newSlaveId());

  LOG(INFO) << "Registering slave at " << from << " ("
            << slaveInfo.hostname() << ") with id " << slaveInfo_.id();

  registrar->apply(Owned<Operation>(new AdmitSlave(slaveInfo_)))
    .onAny(defer(self(),
                 &Self::_registerSlave,
                 slaveInfo_,
                 from,
                 lambda::_1));
}


void Master::_registerSlave(
    const SlaveInfo& slaveInfo,
    const UPID& pid,
    const Future<bool>& admit)
{
  slaves.registering.erase(pid);

  CHECK(!admit.isDiscarded());

  if (admit.isFailed()) {
    LOG(FATAL) << "Failed to admit slave " << slaveInfo.id() << " at " << pid
               << " (" << slaveInfo.hostname() << "): " << admit.failure();
  } else if (!admit.get()) {
    // This means the slave is already present in the registrar, it's
    // likely we generated a duplicate slave id!
    LOG(ERROR) << "Slave " << slaveInfo.id() << " at " << pid
               << " (" << slaveInfo.hostname() << ") was not admitted, "
               << "asking to shut down";
    slaves.deactivated.put(slaveInfo.id(), Nothing());

    ShutdownMessage message;
    message.set_message(
        "Slave attempted to register but got duplicate slave id " +
        stringify(slaveInfo.id()));
    send(pid, message);
  } else {
    Slave* slave = new Slave(slaveInfo, slaveInfo.id(), pid, Clock::now());

    LOG(INFO) << "Registered slave " << *slave;
    ++metrics.slave_registrations;

    addSlave(slave);
  }
}


void Master::reregisterSlave(
    const UPID& from,
    const SlaveID& slaveId,
    const SlaveInfo& slaveInfo,
    const vector<ExecutorInfo>& executorInfos,
    const vector<Task>& tasks,
    const vector<Archive::Framework>& completedFrameworks)
{
  ++metrics.messages_reregister_slave;

  if (authenticating.contains(from)) {
    LOG(INFO) << "Queuing up re-registration request from " << from
              << " because authentication is still in progress";

    authenticating[from]
      .onReady(defer(self(),
                     &Self::reregisterSlave,
                     from,
                     slaveId,
                     slaveInfo,
                     executorInfos,
                     tasks,
                     completedFrameworks));
    return;
  }

  if (flags.authenticate_slaves && !authenticated.contains(from)) {
    // This could happen if another authentication request came
    // through before we are here or if a slave tried to
    // re-register without authentication.
    LOG(WARNING) << "Refusing re-registration of slave at " << from
                 << " because it is not authenticated";
    ShutdownMessage message;
    message.set_message("Slave is not authenticated");
    send(from, message);
    return;
  }


  if (slaves.deactivated.get(slaveInfo.id()).isSome()) {
    // To compensate for the case where a non-strict registrar is
    // being used, we explicitly deny deactivated slaves from
    // re-registering. This is because a non-strict registrar cannot
    // enforce this. We've already told frameworks the tasks were
    // lost so it's important to deny the slave from re-registering.
    LOG(WARNING) << "Slave " << slaveId << " at " << from
                 << " (" << slaveInfo.hostname() << ") attempted to "
                 << "re-register after deactivation; shutting it down";

    ShutdownMessage message;
    message.set_message("Slave attempted to re-register after deactivation");
    send(from, message);
    return;
  }

  Slave* slave = getSlave(slaveInfo.id());

  if (slave != NULL) {
    slave->reregisteredTime = Clock::now();

    // NOTE: This handles the case where a slave tries to
    // re-register with an existing master (e.g. because of a
    // spurious Zookeeper session expiration or after the slave
    // recovers after a restart).
    // For now, we assume this slave is not nefarious (eventually
    // this will be handled by orthogonal security measures like key
    // based authentication).
    LOG(WARNING) << "Slave at " << from << " (" << slave->info.hostname()
                 << ") is being allowed to re-register with an already"
                 << " in use id (" << slave->id << ")";

    // TODO(bmahler): There's an implicit assumption here that when
    // the master already knows about this slave, the slave cannot
    // have tasks unknown to the master. This _should_ be the case
    // since the causal relationship is:
    //   slave removes task -> master removes task
    // We should enforce this via a CHECK (dangerous), or by shutting
    // down slaves that are found to violate this assumption.

    SlaveReregisteredMessage message;
    message.mutable_slave_id()->MergeFrom(slave->id);
    send(from, message);

    // Update the slave pid and relink to it.
    // NOTE: Re-linking the slave here always rather than only when
    // the slave is disconnected can lead to multiple exited events
    // in succession for a disconnected slave. As a result, we
    // ignore duplicate exited events for disconnected checkpointing
    // slaves.
    // See: https://issues.apache.org/jira/browse/MESOS-675
    slave->pid = from;
    link(slave->pid);

    // Reconcile tasks between master and the slave.
    // NOTE: This needs to be done after the registration message is
    // sent to the slave and the new pid is linked.
    reconcile(slave, executorInfos, tasks);

    // If this is a disconnected slave, add it back to the allocator.
    // This is done after reconciliation to ensure the allocator's
    // offers include the recovered resources initially on this
    // slave.
    if (slave->disconnected) {
      slave->disconnected = false; // Reset the flag.
      allocator->slaveReconnected(slave->id);
    }

    // Inform the slave of the new framework pids for its tasks.
    __reregisterSlave(slave, tasks);

    return;
  }

  // Ensure we don't remove the slave for not re-registering after
  // we've recovered it from the registry.
  slaves.recovered.erase(slaveInfo.id());

  // If we're already re-registering this slave, then no need to ask
  // the registrar again.
  if (slaves.reregistering.contains(slaveInfo.id())) {
    LOG(INFO)
      << "Ignoring re-register slave message from slave "
      << slaveInfo.id() << " at " << from << " ("
      << slaveInfo.hostname() << ") as readmission is already in progress";
    return;
  }

  LOG(INFO) << "Re-registering slave " << slaveInfo.id() << " at " << from
            << " (" << slaveInfo.hostname() << ")";

  slaves.reregistering.insert(slaveInfo.id());

  // This handles the case when the slave tries to re-register with
  // a failed over master, in which case we must consult the
  // registrar.
  registrar->apply(Owned<Operation>(new ReadmitSlave(slaveInfo)))
    .onAny(defer(self(),
           &Self::_reregisterSlave,
           slaveInfo,
           from,
           executorInfos,
           tasks,
           completedFrameworks,
           lambda::_1));
}


void Master::_reregisterSlave(
    const SlaveInfo& slaveInfo,
    const UPID& pid,
    const vector<ExecutorInfo>& executorInfos,
    const vector<Task>& tasks,
    const vector<Archive::Framework>& completedFrameworks,
    const Future<bool>& readmit)
{
  slaves.reregistering.erase(slaveInfo.id());

  CHECK(!readmit.isDiscarded());

  if (readmit.isFailed()) {
    LOG(FATAL) << "Failed to readmit slave " << slaveInfo.id() << " at " << pid
               << " (" << slaveInfo.hostname() << "): " << readmit.failure();
  } else if (!readmit.get()) {
    LOG(WARNING) << "The slave " << slaveInfo.id() << " at "
                 << pid << " (" << slaveInfo.hostname() << ") could not be"
                 << " readmitted; shutting it down";
    slaves.deactivated.put(slaveInfo.id(), Nothing());

    ShutdownMessage message;
    message.set_message(
        "Slave attempted to re-register with unknown slave id " +
        stringify(slaveInfo.id()));
    send(pid, message);
  } else {
    // Re-admission succeeded.
    Slave* slave = new Slave(slaveInfo, slaveInfo.id(), pid, Clock::now());
    slave->reregisteredTime = Clock::now();

    LOG(INFO) << "Re-registered slave " << *slave;
    ++metrics.slave_reregistrations;

    readdSlave(slave, executorInfos, tasks, completedFrameworks);

    __reregisterSlave(slave, tasks);
  }
}


void Master::__reregisterSlave(Slave* slave, const vector<Task>& tasks)
{
  // Send the latest framework pids to the slave.
  hashset<UPID> pids;
  foreach (const Task& task, tasks) {
    Framework* framework = getFramework(task.framework_id());
    if (framework != NULL && !pids.contains(framework->pid)) {
      UpdateFrameworkMessage message;
      message.mutable_framework_id()->MergeFrom(framework->id);
      message.set_pid(framework->pid);
      send(slave->pid, message);

      pids.insert(framework->pid);
    }
  }
}


void Master::unregisterSlave(const SlaveID& slaveId)
{
  ++metrics.messages_unregister_slave;

  LOG(INFO) << "Asked to unregister slave " << slaveId;

  // TODO(benh): Check that only the slave is asking to unregister?
  if (slaves.activated.contains(slaveId)) {
    removeSlave(slaves.activated[slaveId]);
  }
}



// NOTE: We cannot use 'from' here to identify the slave as this is
// now sent by the StatusUpdateManagerProcess and master itself when
// it generates TASK_LOST messages. Only 'pid' can be used to identify
// the slave.
void Master::statusUpdate(const StatusUpdate& update, const UPID& pid)
{
  ++metrics.messages_status_update;

  if (slaves.deactivated.get(update.slave_id()).isSome()) {
    // If the slave is deactivated, we have already informed
    // frameworks that its tasks were LOST, so the slave should
    // shut down.
    LOG(WARNING) << "Ignoring status update " << update
                 << " from deactivated slave " << pid
                 << " with id " << update.slave_id() << " ; asking slave "
                 << " to shutdown";

    ShutdownMessage message;
    message.set_message("Status update from unknown slave");
    send(pid, message);

    stats.invalidStatusUpdates++;
    metrics.invalid_status_updates++;
    return;
  }

  if (!slaves.activated.contains(update.slave_id())) {
    LOG(WARNING) << "Ignoring status update " << update
                 << " from unknown slave " << pid
                 << " with id " << update.slave_id();
    stats.invalidStatusUpdates++;
    metrics.invalid_status_updates++;
    return;
  }

  Slave* slave = CHECK_NOTNULL(slaves.activated[update.slave_id()]);

  // Forward the update to the framework.
  Try<Nothing> _forward = forward(update, pid);
  if (_forward.isError()) {
    LOG(WARNING) << "Ignoring status update " << update
                 << " from slave " << *slave << ": " << _forward.error();
    stats.invalidStatusUpdates++;
    metrics.invalid_status_updates++;
    return;
  }

  // Lookup the task and see if we need to update anything locally.
  const TaskStatus& status = update.status();
  Task* task = slave->getTask(update.framework_id(), status.task_id());
  if (task == NULL) {
    LOG(WARNING) << "Could not lookup task for status update " << update
                 << " from slave " << *slave;
    stats.invalidStatusUpdates++;
    metrics.invalid_status_updates++;
    return;
  }

  LOG(INFO) << "Status update " << update << " from slave " << *slave;

  // TODO(brenden) Consider wiping the `data` and `message` fields?
  if (task->statuses_size() > 0 &&
      task->statuses(task->statuses_size() - 1).state() == status.state()) {
    task->mutable_statuses()->RemoveLast();
  }
  task->add_statuses()->CopyFrom(status);
  task->set_state(status.state());

  // Handle the task appropriately if it's terminated.
  if (protobuf::isTerminalState(status.state())) {
    removeTask(task);
  }

  stats.tasks[status.state()]++;
  stats.validStatusUpdates++;
  metrics.valid_status_updates++;
}


Try<Nothing> Master::forward(const StatusUpdate& update, const UPID& pid)
{
  Framework* framework = getFramework(update.framework_id());
  if (framework == NULL) {
    return Error("Unknown framework " + stringify(update.framework_id()));
  }

  // Pass on the (transformed) status update to the framework.
  StatusUpdateMessage message;
  message.mutable_update()->MergeFrom(update);
  message.set_pid(pid);
  send(framework->pid, message);
  return Nothing();
}


void Master::exitedExecutor(
    const UPID& from,
    const SlaveID& slaveId,
    const FrameworkID& frameworkId,
    const ExecutorID& executorId,
    int32_t status)
{
  ++metrics.messages_exited_executor;

  if (slaves.deactivated.get(slaveId).isSome()) {
    // If the slave is deactivated, we have already informed
    // frameworks that its tasks were LOST, so the slave should
    // shut down.
    LOG(WARNING) << "Ignoring exited executor '" << executorId
                 << "' of framework " << frameworkId
                 << " on deactivated slave " << slaveId
                 << " ; asking slave to shutdown";

    ShutdownMessage message;
    message.set_message("Executor exited message from unknown slave");
    reply(message);
    return;
  }

  // Only update master's internal data structures here for proper
  // accounting. The TASK_LOST updates are handled by the slave.
  if (!slaves.activated.contains(slaveId)) {
    LOG(WARNING) << "Ignoring exited executor '" << executorId
                 << "' of framework " << frameworkId
                 << " on unknown slave " << slaveId;
    return;
  }

  Slave* slave = CHECK_NOTNULL(slaves.activated[slaveId]);

  // Tell the allocator about the recovered resources.
  if (slave->hasExecutor(frameworkId, executorId)) {
    ExecutorInfo executor = slave->executors[frameworkId][executorId];

    LOG(INFO) << "Executor " << executorId
              << " of framework " << frameworkId
              << " on slave " << *slave
              << (WIFEXITED(status) ? " has exited with status "
                                     : " has terminated with signal ")
              << (WIFEXITED(status) ? stringify(WEXITSTATUS(status))
                                     : strsignal(WTERMSIG(status)));

    allocator->resourcesRecovered(
        frameworkId, slaveId, Resources(executor.resources()));

    // Remove executor from slave and framework.
    slave->removeExecutor(frameworkId, executorId);
  } else {
    LOG(WARNING) << "Ignoring unknown exited executor "
                 << executorId << " on slave " << *slave;
  }

  Framework* framework = getFramework(frameworkId);
  if (framework != NULL) {
    framework->removeExecutor(slave->id, executorId);

    // TODO(benh): Send the framework its executor's exit status?
    // Or maybe at least have something like
    // Scheduler::executorLost?
  }
}


void Master::shutdownSlave(const SlaveID& slaveId, const string& message)
{
  if (!slaves.activated.contains(slaveId)) {
    // Possible when the SlaveObserver dispatched to shutdown a slave,
    // but exited() was already called for this slave.
    LOG(WARNING) << "Unable to shutdown unknown slave " << slaveId;
    return;
  }

  Slave* slave = slaves.activated[slaveId];
  CHECK_NOTNULL(slave);

  LOG(WARNING) << "Shutting down slave " << *slave << " with message '"
               << message << "'";

  ShutdownMessage message_;
  message_.set_message(message);
  send(slave->pid, message_);

  removeSlave(slave);
}


void Master::reconcileTasks(
    const UPID& from,
    const FrameworkID& frameworkId,
    const std::vector<TaskStatus>& statuses)
{
  ++metrics.messages_reconcile_tasks;

  Framework* framework = getFramework(frameworkId);
  if (framework == NULL) {
    LOG(WARNING) << "Unknown framework " << frameworkId << " at " << from
                 << " attempted to reconcile tasks";
    return;
  }

  LOG(INFO) << "Performing task state reconciliation for " << statuses.size()
            << " task statuses of framework " << frameworkId;

  // Reconciliation occurs for the following cases:
  //   (1) If the slave is unknown, we send TASK_LOST.
  //   (2) If the task is missing on the slave, we send TASK_LOST.
  //   (3) If the task state differs, we send the latest state.
  //
  // (1) is applicable only when operating with a strict registry.
  foreach (const TaskStatus& status, statuses) {
    if (!status.has_slave_id()) {
      LOG(WARNING) << "Status for task " << status.task_id()
                   << " from framework " << frameworkId
                   << " does not include slave id; cannot reconcile";
      continue;
    }

    Option<StatusUpdate> update;

    // Check for a removed slave (case 1).
    if (flags.registry_strict &&
        !slaves.recovered.contains(status.slave_id()) &&
        !slaves.reregistering.contains(status.slave_id()) &&
        !slaves.activated.contains(status.slave_id()) &&
        !slaves.removing.contains(status.slave_id())) {
      // Slave is unknown or removed!
      update = protobuf::createStatusUpdate(
          frameworkId,
          status.slave_id(),
          status.task_id(),
          TASK_LOST,
          "Reconciliation: Slave is unknown/removed");
    }

    // Check for a known slave / task (cases (2) and (3)).
    if (slaves.activated.contains(status.slave_id())) {
      Slave* slave = CHECK_NOTNULL(slaves.activated[status.slave_id()]);
      Task* task = slave->getTask(frameworkId, status.task_id());

      if (task == NULL) {
        // Case (2).
        // TODO(bmahler): Leverage completed tasks if we track these
        // in the future.
        update = protobuf::createStatusUpdate(
            frameworkId,
            status.slave_id(),
            status.task_id(),
            TASK_LOST,
            "Reconciliation: Task is unknown to the slave");
      } else if (task->state() != status.state()) {
        // Case (3).
        update = protobuf::createStatusUpdate(
            frameworkId,
            task->slave_id(),
            task->task_id(),
            task->state(),
            "Reconciliation: Task state changed");
      }
    }

    if (update.isSome()) {
      CHECK_NOTNULL(framework);
      StatusUpdateMessage message;
      message.mutable_update()->CopyFrom(update.get());
      send(framework->pid, message);
    }
  }
}


void Master::frameworkFailoverTimeout(const FrameworkID& frameworkId,
                                      const Time& reregisteredTime)
{
  Framework* framework = getFramework(frameworkId);

  if (framework != NULL && !framework->active) {
    // If the re-registration time has not changed, then the framework
    // has not re-registered within the failover timeout.
    if (framework->reregisteredTime == reregisteredTime) {
      LOG(INFO) << "Framework failover timeout, removing framework "
                << framework->id;
      removeFramework(framework);
    }
  }
}


void Master::offer(const FrameworkID& frameworkId,
                   const hashmap<SlaveID, Resources>& resources)
{
  if (!frameworks.activated.contains(frameworkId) ||
      !frameworks.activated[frameworkId]->active) {
    LOG(WARNING) << "Master returning resources offered to framework "
                 << frameworkId << " because the framework"
                 << " has terminated or is inactive";

    foreachpair (const SlaveID& slaveId, const Resources& offered, resources) {
      allocator->resourcesRecovered(frameworkId, slaveId, offered);
    }
    return;
  }

  // Create an offer for each slave and add it to the message.
  ResourceOffersMessage message;

  Framework* framework = frameworks.activated[frameworkId];
  foreachpair (const SlaveID& slaveId, const Resources& offered, resources) {
    if (!slaves.activated.contains(slaveId)) {
      LOG(WARNING) << "Master returning resources offered to framework "
                   << frameworkId << " because slave " << slaveId
                   << " is not valid";

      allocator->resourcesRecovered(frameworkId, slaveId, offered);
      continue;
    }

    Slave* slave = slaves.activated[slaveId];

    CHECK(slave->info.checkpoint() || !framework->info.checkpoint())
        << "Resources of non checkpointing slave " << *slave
        << " are being offered to checkpointing framework " << frameworkId;

    // This could happen if the allocator dispatched 'Master::offer' before
    // it received 'Allocator::slaveRemoved' from the master.
    if (slave->disconnected) {
      LOG(WARNING) << "Master returning resources offered because slave "
                   << *slave << " is disconnected";

      allocator->resourcesRecovered(frameworkId, slaveId, offered);
      continue;
    }

    Offer* offer = new Offer();
    offer->mutable_id()->MergeFrom(newOfferId());
    offer->mutable_framework_id()->MergeFrom(framework->id);
    offer->mutable_slave_id()->MergeFrom(slave->id);
    offer->set_hostname(slave->info.hostname());
    offer->mutable_resources()->MergeFrom(offered);
    offer->mutable_attributes()->MergeFrom(slave->info.attributes());

    // Add all framework's executors running on this slave.
    if (slave->executors.contains(framework->id)) {
      const hashmap<ExecutorID, ExecutorInfo>& executors =
        slave->executors[framework->id];
      foreachkey (const ExecutorID& executorId, executors) {
        offer->add_executor_ids()->MergeFrom(executorId);
      }
    }

    offers[offer->id()] = offer;

    framework->addOffer(offer);
    slave->addOffer(offer);

    // Add the offer *AND* the corresponding slave's PID.
    message.add_offers()->MergeFrom(*offer);
    message.add_pids(slave->pid);
  }

  if (message.offers().size() == 0) {
    return;
  }

  LOG(INFO) << "Sending " << message.offers().size()
            << " offers to framework " << framework->id;

  send(framework->pid, message);
}


// TODO(vinod): If due to network partition there are two instances
// of the framework that think they are leaders and try to
// authenticate with master they would be stepping on each other's
// toes. Currently it is tricky to detect this case because the
// 'authenticate' message doesn't contain the 'FrameworkID'.
void Master::authenticate(const UPID& from, const UPID& pid)
{
  ++metrics.messages_authenticate;

  // Deactivate the framework/slave if it's already registered.
  // TODO(adam-mesos): MESOS-1081: Do not deactivate the current
  // framework/slave before we find out if the new one is legit.
  bool found = false;
  foreachvalue (Framework* framework, frameworks.activated) {
    if (framework->pid == pid) {
      deactivate(framework);
      found = true;
      break;
    }
  }
  if (!found) {
    foreachvalue (Slave* slave, slaves.activated) {
      if (slave->pid == pid) {
        disconnect(slave);
        break;
      }
    }
  }

  authenticated.erase(pid);

  if (authenticating.contains(pid)) {
    LOG(INFO) << "Queuing up authentication request from " << pid
              << " because authentication is still in progress";

    // Try to cancel the in progress authentication by deleting
    // the authenticator.
    authenticators.erase(pid);

    // Retry after the current authenticator finishes.
    authenticating[pid]
      .onAny(defer(self(), &Self::authenticate, from, pid));

    return;
  }

  LOG(INFO) << "Authenticating " << pid;

  // Create a promise to capture the entire "authenticating"
  // procedure. We'll set this _after_ we finish _authenticate.
  Owned<Promise<Nothing> > promise(new Promise<Nothing>());

  // Create the authenticator.
  Owned<sasl::Authenticator> authenticator(new sasl::Authenticator(from));

  // Start authentication.
  const Future<Option<string> >& future = authenticator->authenticate()
    .onAny(defer(self(), &Self::_authenticate, pid, promise, lambda::_1));

  // Don't wait for authentication to happen for ever.
  delay(Seconds(5),
        self(),
        &Self::authenticationTimeout,
        future);

  // Save our state.
  authenticating[pid] = promise->future();
  authenticators.put(pid, authenticator);
}


void Master::_authenticate(
    const UPID& pid,
    const Owned<Promise<Nothing> >& promise,
    const Future<Option<string> >& future)
{
  if (!future.isReady() || future.get().isNone()) {
    const string& error = future.isReady()
        ? "Refused authentication"
        : (future.isFailed() ? future.failure() : "future discarded");

    LOG(WARNING) << "Failed to authenticate " << pid
                 << ": " << error;

    promise->fail(error);
  } else {
    LOG(INFO) << "Successfully authenticated principal '" << future.get().get()
              << "' at " << pid;

    promise->set(Nothing());
    authenticated.put(pid, future.get().get());
  }

  authenticators.erase(pid);
  authenticating.erase(pid);
}


void Master::authenticationTimeout(Future<Option<string> > future)
{
  // Note that a 'discard' here is safe even if another
  // authenticator is in progress because this copy of the future
  // corresponds to the original authenticator that started the timer.
  if (future.discard()) { // This is a no-op if the future is already ready.
    LOG(WARNING) << "Authentication timed out";
  }
}


// Return connected frameworks that are not in the process of being removed
vector<Framework*> Master::getActiveFrameworks() const
{
  vector <Framework*> result;
  foreachvalue (Framework* framework, frameworks.activated) {
    if (framework->active) {
      result.push_back(framework);
    }
  }
  return result;
}


Resources Master::launchTask(const TaskInfo& task,
                             Framework* framework,
                             Slave* slave)
{
  CHECK_NOTNULL(framework);
  CHECK_NOTNULL(slave);

  Resources resources; // Total resources used on slave by launching this task.

  // Determine if this task launches an executor, and if so make sure
  // the slave and framework state has been updated accordingly.
  Option<ExecutorID> executorId;

  if (task.has_executor()) {
    // TODO(benh): Refactor this code into Slave::addTask.
    if (!slave->hasExecutor(framework->id, task.executor().executor_id())) {
      CHECK(!framework->hasExecutor(slave->id, task.executor().executor_id()))
        << "Executor " << task.executor().executor_id()
        << " known to the framework " << framework->id
        << " but unknown to the slave " << *slave;

      slave->addExecutor(framework->id, task.executor());
      framework->addExecutor(slave->id, task.executor());
      resources += task.executor().resources();
    }

    executorId = task.executor().executor_id();
  }

  // Add the task to the framework and slave.
  Task* t = new Task();
  t->mutable_framework_id()->MergeFrom(framework->id);
  t->set_state(TASK_STAGING);
  t->set_name(task.name());
  t->mutable_task_id()->MergeFrom(task.task_id());
  t->mutable_slave_id()->MergeFrom(task.slave_id());
  t->mutable_resources()->MergeFrom(task.resources());

  if (executorId.isSome()) {
    t->mutable_executor_id()->MergeFrom(executorId.get());
  }

  framework->addTask(t);

  slave->addTask(t);

  resources += task.resources();

  // Tell the slave to launch the task!
  LOG(INFO) << "Launching task " << task.task_id()
            << " of framework " << framework->id
            << " with resources " << task.resources()
            << " on slave " << *slave;

  RunTaskMessage message;
  message.mutable_framework()->MergeFrom(framework->info);
  message.mutable_framework_id()->MergeFrom(framework->id);
  message.set_pid(framework->pid);
  message.mutable_task()->MergeFrom(task);
  send(slave->pid, message);

  stats.tasks[TASK_STAGING]++;

  return resources;
}


// NOTE: This function is only called when the slave re-registers
// with a master that already knows about it (i.e., not a failed
// over master).
void Master::reconcile(
    Slave* slave,
    const vector<ExecutorInfo>& executors,
    const vector<Task>& tasks)
{
  CHECK_NOTNULL(slave);

  // We convert the 'tasks' into a map for easier lookup below.
  // TODO(vinod): Check if the tasks are known to the master.
  multihashmap<FrameworkID, TaskID> slaveTasks;
  foreach (const Task& task, tasks) {
    slaveTasks.put(task.framework_id(), task.task_id());
  }

  // Send TASK_LOST updates for tasks present in the master but
  // missing from the slave. This could happen if the task was
  // dropped by the slave (e.g., slave exited before getting the
  // task or the task was launched while slave was in recovery).
  // NOTE: keys() and values() are used since statusUpdate()
  //       modifies slave->tasks.
  foreach (const FrameworkID& frameworkId, slave->tasks.keys()) {
    foreach (Task* task, slave->tasks[frameworkId].values()) {
      if (!slaveTasks.contains(task->framework_id(), task->task_id())) {
        LOG(WARNING) << "Sending TASK_LOST for task " << task->task_id()
                     << " of framework " << task->framework_id()
                     << " unknown to the slave " << *slave;

        const StatusUpdate& update = protobuf::createStatusUpdate(
            task->framework_id(),
            slave->id,
            task->task_id(),
            TASK_LOST,
            "Task is unknown to the slave");

        statusUpdate(update, UPID());
      }
    }
  }

  // Likewise, any executors that are present in the master but
  // not present in the slave must be removed to correctly account
  // for resources. First we index the executors for fast lookup below.
  multihashmap<FrameworkID, ExecutorID> slaveExecutors;
  foreach (const ExecutorInfo& executor, executors) {
    // TODO(bmahler): The slave ensures the framework id is set in the
    // framework info when re-registering. This can be killed in 0.15.0
    // as we've added code in 0.14.0 to ensure the framework id is set
    // in the scheduler driver.
    if (!executor.has_framework_id()) {
      LOG(ERROR) << "Slave " << *slave
                 << " re-registered with executor " << executor.executor_id()
                 << " without setting the framework id";
      continue;
    }
    slaveExecutors.put(executor.framework_id(), executor.executor_id());
  }

  // Now that we have the index for lookup, remove all the executors
  // in the master that are not known to the slave.
  foreachkey (const FrameworkID& frameworkId, utils::copy(slave->executors)) {
    foreachkey (const ExecutorID& executorId,
                utils::copy(slave->executors[frameworkId])) {
      if (!slaveExecutors.contains(frameworkId, executorId)) {
        LOG(WARNING) << "Removing executor " << executorId << " of framework "
                     << frameworkId << " as it is unknown to the slave "
                     << *slave;

        // TODO(bmahler): This is duplicated in several locations, we
        // may benefit from a method for removing an executor from
        // all the relevant data structures and the allocator, akin
        // to removeTask().
        allocator->resourcesRecovered(
            frameworkId,
            slave->id,
            slave->executors[frameworkId][executorId].resources());

        slave->removeExecutor(frameworkId, executorId);

        if (frameworks.activated.contains(frameworkId)) {
          frameworks.activated[frameworkId]->removeExecutor(
              slave->id, executorId);
        }
      }
    }
  }

  // Send KillTaskMessages for tasks in 'killedTasks' that are
  // still alive on the slave. This could happen if the slave
  // did not receive KillTaskMessage because of a partition or
  // disconnection.
  foreach (const Task& task, tasks) {
    if (!protobuf::isTerminalState(task.state()) &&
        slave->killedTasks.contains(task.framework_id(), task.task_id())) {
      LOG(WARNING) << " Slave " << *slave
                   << " has non-terminal task " << task.task_id()
                   << " that is supposed to be killed. Killing it now!";

      KillTaskMessage message;
      message.mutable_framework_id()->MergeFrom(task.framework_id());
      message.mutable_task_id()->MergeFrom(task.task_id());
      send(slave->pid, message);
    }
  }

  // Send ShutdownFrameworkMessages for frameworks that are completed.
  // This could happen if the message wasn't received by the slave
  // (e.g., slave was down, partitioned).
  // NOTE: This is a short-term hack because this information is lost
  // when the master fails over. Also, we only store a limited number
  // of completed frameworks.
  // TODO(vinod): Revisit this when registrar is in place. It would
  // likely involve storing this information in the registrar.
  foreach (const shared_ptr<Framework>& framework, frameworks.completed) {
    if (slaveTasks.contains(framework->id)) {
      LOG(WARNING)
        << "Slave " << *slave
        << " re-registered with completed framework " << framework->id
        << ". Shutting down the framework on the slave";

      ShutdownFrameworkMessage message;
      message.mutable_framework_id()->MergeFrom(framework->id);
      send(slave->pid, message);
    }
  }
}


void Master::addFramework(Framework* framework)
{
  CHECK(!frameworks.activated.contains(framework->id))
    << "Framework " << framework->id << "already exists!";

  frameworks.activated[framework->id] = framework;

  link(framework->pid);

  // Enforced by Master::registerFramework.
  CHECK(roles.contains(framework->info.role()))
    << "Unknown role " << framework->info.role()
    << " of framework " << framework->id;

  roles[framework->info.role()]->addFramework(framework);

  FrameworkRegisteredMessage message;
  message.mutable_framework_id()->MergeFrom(framework->id);
  message.mutable_master_info()->MergeFrom(info_);
  send(framework->pid, message);

  allocator->frameworkAdded(
      framework->id, framework->info, framework->resources);
}


// Replace the scheduler for a framework with a new process ID, in the
// event of a scheduler failover.
void Master::failoverFramework(Framework* framework, const UPID& newPid)
{
  const UPID& oldPid = framework->pid;

  // There are a few failover cases to consider:
  //   1. The pid has changed. In this case we definitely want to
  //      send a FrameworkErrorMessage to shut down the older
  //      scheduler.
  //   2. The pid has not changed.
  //      2.1 The old scheduler on that pid failed over to a new
  //          instance on the same pid. No need to shut down the old
  //          scheduler as it is necessarily dead.
  //      2.2 This is a duplicate message. In this case, the scheduler
  //          has not failed over, so we do not want to shut it down.
  if (oldPid != newPid) {
    FrameworkErrorMessage message;
    message.set_message("Framework failed over");
    send(oldPid, message);
  }

  // TODO(benh): unlink(oldPid);

  framework->pid = newPid;
  link(newPid);

  // Make sure we can get offers again.
  // TODO(vinod): Do this after we recover resources below.
  if (!framework->active) {
    framework->active = true;
    allocator->frameworkActivated(framework->id, framework->info);
  }

  // The scheduler driver safely ignores any duplicate registration
  // messages, so we don't need to compare the old and new pids here.
  {
    FrameworkRegisteredMessage message;
    message.mutable_framework_id()->MergeFrom(framework->id);
    message.mutable_master_info()->MergeFrom(info_);
    send(newPid, message);
  }

  // Remove the framework's offers (if they weren't removed before).
  // We do this after we have updated the pid and sent the framework
  // registered message so that the allocator can immediately re-offer
  // these resources to this framework if it wants.
  foreach (Offer* offer, utils::copy(framework->offers)) {
    allocator->resourcesRecovered(
        offer->framework_id(), offer->slave_id(), offer->resources());
    removeOffer(offer);
  }
}


void Master::removeFramework(Framework* framework)
{
  CHECK_NOTNULL(framework);

  LOG(INFO) << "Removing framework " << framework->id;

  if (framework->active) {
    // Tell the allocator to stop allocating resources to this framework.
    // TODO(vinod): Consider setting  framework->active to false here
    // or just calling 'deactivate(Framework*)'.
    allocator->frameworkDeactivated(framework->id);
  }

  // Tell slaves to shutdown the framework.
  foreachvalue (Slave* slave, slaves.activated) {
    ShutdownFrameworkMessage message;
    message.mutable_framework_id()->MergeFrom(framework->id);
    send(slave->pid, message);
  }

  // Remove pointers to the framework's tasks in slaves.
  foreachvalue (Task* task, utils::copy(framework->tasks)) {
    Slave* slave = getSlave(task->slave_id());
    // Since we only find out about tasks when the slave re-registers,
    // it must be the case that the slave exists!
    CHECK(slave != NULL)
      << "Unknown slave " << task->slave_id()
      << " for task " << task->task_id();

    removeTask(task);
  }

  // Remove the framework's offers (if they weren't removed before).
  foreach (Offer* offer, utils::copy(framework->offers)) {
    allocator->resourcesRecovered(offer->framework_id(),
                                  offer->slave_id(),
                                  Resources(offer->resources()));
    removeOffer(offer);
  }

  // Remove the framework's executors for correct resource accounting.
  foreachkey (const SlaveID& slaveId, framework->executors) {
    Slave* slave = getSlave(slaveId);
    if (slave != NULL) {
      foreachpair (const ExecutorID& executorId,
                   const ExecutorInfo& executorInfo,
                   framework->executors[slaveId]) {
        allocator->resourcesRecovered(framework->id,
                                      slave->id,
                                      executorInfo.resources());
        slave->removeExecutor(framework->id, executorId);
      }
    }
  }

  // TODO(benh): Similar code between removeFramework and
  // failoverFramework needs to be shared!

  // TODO(benh): unlink(framework->pid);

  framework->unregisteredTime = Clock::now();

  // The completedFramework buffer now owns the framework pointer.
  frameworks.completed.push_back(shared_ptr<Framework>(framework));

  CHECK(roles.contains(framework->info.role()))
    << "Unknown role " << framework->info.role()
    << " of framework " << framework->id;

  roles[framework->info.role()]->removeFramework(framework);

  // Remove the framework from authenticated.
  authenticated.erase(framework->pid);

  // Remove it.
  frameworks.activated.erase(framework->id);
  allocator->frameworkRemoved(framework->id);
}


void Master::removeFramework(Slave* slave, Framework* framework)
{
  CHECK_NOTNULL(slave);
  CHECK_NOTNULL(framework);

  LOG(INFO) << "Removing framework " << framework->id
            << " from slave " << *slave;

  // Remove pointers to framework's tasks in slaves, and send status
  // updates.
  // NOTE: values() is used because statusUpdate() modifies
  //       slave->tasks.
  foreach (Task* task, slave->tasks[framework->id].values()) {
    // Remove tasks that belong to this framework.
    if (task->framework_id() == framework->id) {
      // A framework might not actually exist because the master failed
      // over and the framework hasn't reconnected yet. For more info
      // please see the comments in 'removeFramework(Framework*)'.
      const StatusUpdate& update = protobuf::createStatusUpdate(
        task->framework_id(),
        task->slave_id(),
        task->task_id(),
        TASK_LOST,
        "Slave " + slave->info.hostname() + " disconnected",
        (task->has_executor_id()
            ? Option<ExecutorID>(task->executor_id()) : None()));

      statusUpdate(update, UPID());
    }
  }

  // Remove the framework's executors from the slave and framework
  // for proper resource accounting.
  if (slave->executors.contains(framework->id)) {
    foreachkey (const ExecutorID& executorId,
                utils::copy(slave->executors[framework->id])) {
      allocator->resourcesRecovered(
          framework->id,
          slave->id,
          slave->executors[framework->id][executorId].resources());

      framework->removeExecutor(slave->id, executorId);
      slave->removeExecutor(framework->id, executorId);
    }
  }
}


void Master::addSlave(Slave* slave, bool reregister)
{
  CHECK_NOTNULL(slave);

  LOG(INFO) << "Adding slave " << *slave
            << " with " << slave->info.resources();

  slaves.deactivated.erase(slave->id);
  slaves.activated[slave->id] = slave;

  link(slave->pid);

  if (!reregister) {
    SlaveRegisteredMessage message;
    message.mutable_slave_id()->MergeFrom(slave->id);
    send(slave->pid, message);
  } else {
    SlaveReregisteredMessage message;
    message.mutable_slave_id()->MergeFrom(slave->id);
    send(slave->pid, message);
  }

  // Set up an observer for the slave.
  slave->observer = new SlaveObserver(
      slave->pid, slave->info, slave->id, self());

  spawn(slave->observer);

  if (!reregister) {
    allocator->slaveAdded(
        slave->id, slave->info, hashmap<FrameworkID, Resources>());
  }
}


void Master::readdSlave(
    Slave* slave,
    const vector<ExecutorInfo>& executorInfos,
    const vector<Task>& tasks,
    const vector<Archive::Framework>& completedFrameworks)
{
  CHECK_NOTNULL(slave);

  addSlave(slave, true);

  // Add the executors and tasks to the slave and framework state and
  // determine the resources that have been allocated to frameworks.
  hashmap<FrameworkID, Resources> resources;

  foreach (const ExecutorInfo& executorInfo, executorInfos) {
    // TODO(bmahler): ExecutorInfo.framework_id is set by the Scheduler
    // Driver in 0.14.0. Therefore, in 0.15.0, the slave no longer needs
    // to set it, and we could remove this CHECK if desired.
    CHECK(executorInfo.has_framework_id())
      << "Executor " << executorInfo.executor_id()
      << " doesn't have frameworkId set";

    if (!slave->hasExecutor(executorInfo.framework_id(),
                            executorInfo.executor_id())) {
      slave->addExecutor(executorInfo.framework_id(), executorInfo);
    }

    Framework* framework = getFramework(executorInfo.framework_id());
    if (framework != NULL) {
      if (!framework->hasExecutor(slave->id, executorInfo.executor_id())) {
        framework->addExecutor(slave->id, executorInfo);
      }
    }

    resources[executorInfo.framework_id()] += executorInfo.resources();
  }

  foreach (const Task& task, tasks) {
    // Ignore tasks that have reached terminal state.
    if (protobuf::isTerminalState(task.state())) {
      continue;
    }

    Task* t = new Task(task);

    // Add the task to the slave.
    slave->addTask(t);

    // Try and add the task to the framework too, but since the
    // framework might not yet be connected we won't be able to
    // add them. However, when the framework connects later we
    // will add them then. Again, we do the same thing
    // if a framework currently isn't registered.
    Framework* framework = getFramework(task.framework_id());
    if (framework != NULL) {
      framework->addTask(t);
    } else {
      // TODO(benh): We should really put a timeout on how long we
      // keep tasks running on a slave that never have frameworks
      // reregister and claim them.
      LOG(WARNING) << "Possibly orphaned task " << task.task_id()
                   << " of framework " << task.framework_id()
                   << " running on slave " << *slave;
    }

    resources[task.framework_id()] += task.resources();
  }

  // Re-add completed tasks reported by the slave.
  // Note that a slave considers a framework completed when it has no
  // tasks/executors running for that framework. But a master considers a
  // framework completed when the framework is removed after a failover timeout.
  // TODO(vinod): Reconcile the notion of a completed framework across the
  // master and slave.
  foreach (const Archive::Framework& completedFramework, completedFrameworks) {
    const FrameworkID& frameworkId = completedFramework.framework_info().id();
    Framework* framework = getFramework(frameworkId);
    foreach (const Task& task, completedFramework.tasks()) {
      if (framework != NULL) {
        VLOG(2) << "Re-adding completed task " << task.task_id()
                << " of framework " << task.framework_id()
                << " that ran on slave " << *slave;
        framework->addCompletedTask(task);
      } else {
        // We could be here if the framework hasn't registered yet.
        // TODO(vinod): Revisit these semantics when we store frameworks'
        // information in the registrar.
        LOG(WARNING) << "Possibly orphaned completed task " << task.task_id()
                     << " of framework " << task.framework_id()
                     << " that ran on slave " << *slave;
      }
    }
  }

  allocator->slaveAdded(slave->id, slave->info, resources);
}


void Master::removeSlave(Slave* slave)
{
  CHECK_NOTNULL(slave);

  LOG(INFO) << "Removing slave " << *slave;

  // We do this first, to make sure any of the resources recovered
  // below (e.g., removeTask()) are ignored by the allocator.
  allocator->slaveRemoved(slave->id);

  // Transition the tasks to lost and remove them, BUT do not send
  // updates. Rather, build up the updates so that we can send them
  // after the slave is removed from the registry.
  vector<StatusUpdate> updates;
  foreach (const FrameworkID& frameworkId, slave->tasks.keys()) {
    foreach (Task* task, slave->tasks[frameworkId].values()) {
      const StatusUpdate& update = protobuf::createStatusUpdate(
          task->framework_id(),
          task->slave_id(),
          task->task_id(),
          TASK_LOST,
          "Slave " + slave->info.hostname() + " removed",
          (task->has_executor_id() ?
              Option<ExecutorID>(task->executor_id()) : None()));

      task->add_statuses()->CopyFrom(update.status());
      task->set_state(update.status().state());
      removeTask(task);

      updates.push_back(update);
    }
  }

  foreach (Offer* offer, utils::copy(slave->offers)) {
    // TODO(vinod): We don't need to call 'Allocator::resourcesRecovered'
    // once MESOS-621 is fixed.
    allocator->resourcesRecovered(
        offer->framework_id(), slave->id, offer->resources());

    // Remove and rescind offers.
    removeOffer(offer, true); // Rescind!
  }

  // Remove executors from the slave for proper resource accounting.
  foreachkey (const FrameworkID& frameworkId, slave->executors) {
    Framework* framework = getFramework(frameworkId);
    if (framework != NULL) {
      foreachkey (const ExecutorID& executorId, slave->executors[frameworkId]) {
        // TODO(vinod): We don't need to call 'Allocator::resourcesRecovered'
        // once MESOS-621 is fixed.
        allocator->resourcesRecovered(
            frameworkId,
            slave->id,
            slave->executors[frameworkId][executorId].resources());

        framework->removeExecutor(slave->id, executorId);
      }
    }
  }

  // Mark the slave as being removed.
  slaves.removing.insert(slave->id);
  slaves.activated.erase(slave->id);
  slaves.deactivated.put(slave->id, Nothing());
  authenticated.erase(slave->pid);

  // Kill the slave observer.
  terminate(slave->observer);
  wait(slave->observer);
  delete slave->observer;

  // TODO(benh): unlink(slave->pid);

  // Remove this slave from the registrar. Once this is completed, we
  // can forward the LOST task updates to the frameworks and notify
  // all frameworks that this slave was lost.
  registrar->apply(Owned<Operation>(new RemoveSlave(slave->info)))
    .onAny(defer(self(),
                 &Self::_removeSlave,
                 slave->info,
                 updates,
                 lambda::_1));

  delete slave;
}


void Master::_removeSlave(
    const SlaveInfo& slaveInfo,
    const vector<StatusUpdate>& updates,
    const Future<bool>& removed)
{
  slaves.removing.erase(slaveInfo.id());

  CHECK(!removed.isDiscarded());

  if (removed.isFailed()) {
    LOG(FATAL) << "Failed to remove slave " << slaveInfo.id()
               << " (" << slaveInfo.hostname() << ")"
               << " from the registrar: " << removed.failure();
  }

  CHECK(removed.get())
    << "Slave " << slaveInfo.id() << " (" << slaveInfo.hostname() << ") "
    << "already removed from the registrar";

  LOG(INFO) << "Removed slave " << slaveInfo.id() << " ("
            << slaveInfo.hostname() << ")";
  ++metrics.slave_removals;

  // Forward the LOST updates on to the framework.
  foreach (const StatusUpdate& update, updates) {
    Try<Nothing> _forward = forward(update, UPID());
    if (_forward.isError()) {
      LOG(WARNING) << "Unable to send update " << update << " on to framework "
                   << update.framework_id() << ": " << _forward.error();
    }
  }

  // Notify all frameworks of the lost slave.
  foreachvalue (Framework* framework, frameworks.activated) {
    LOG(INFO) << "Notifying framework " << framework->id << " of lost slave "
              << slaveInfo.id() << " (" << slaveInfo.hostname() << ") "
              << "after recovering";
    LostSlaveMessage message;
    message.mutable_slave_id()->MergeFrom(slaveInfo.id());
    send(framework->pid, message);
  }
}


void Master::removeTask(Task* task)
{
  CHECK_NOTNULL(task);

  // Remove from framework.
  Framework* framework = getFramework(task->framework_id());
  if (framework != NULL) { // A framework might not be re-connected yet.
    framework->removeTask(task);
  }

  // Remove from slave.
  Slave* slave = getSlave(task->slave_id());
  CHECK_NOTNULL(slave);
  slave->removeTask(task);

  // Tell the allocator about the recovered resources.
  allocator->resourcesRecovered(
      task->framework_id(), task->slave_id(), Resources(task->resources()));

  // Update the task state metric.
  switch (task->state()) {
    case TASK_FINISHED: ++metrics.tasks_finished; break;
    case TASK_FAILED:   ++metrics.tasks_failed;   break;
    case TASK_KILLED:   ++metrics.tasks_killed;   break;
    case TASK_LOST:     ++metrics.tasks_lost;     break;
    default:
      LOG(WARNING) << "Removing task " << task->task_id()
                   << " of framework " << task->framework_id()
                   << " and slave " << task->slave_id()
                   << " in non-terminal state " << task->state();
      break;
  }

  delete task;
}


// TODO(vinod): Instead of 'removeOffer()', consider implementing
// 'useOffer()', 'discardOffer()' and 'rescindOffer()' for clarity.
void Master::removeOffer(Offer* offer, bool rescind)
{
  // Remove from framework.
  Framework* framework = getFramework(offer->framework_id());
  CHECK(framework != NULL)
    << "Unknown framework " << offer->framework_id()
    << " in the offer " << offer->id();

  framework->removeOffer(offer);

  // Remove from slave.
  Slave* slave = getSlave(offer->slave_id());
  CHECK(slave != NULL)
    << "Unknown slave " << offer->slave_id()
    << " in the offer " << offer->id();

  slave->removeOffer(offer);

  if (rescind) {
    RescindResourceOfferMessage message;
    message.mutable_offer_id()->MergeFrom(offer->id());
    send(framework->pid, message);
  }

  // Delete it.
  offers.erase(offer->id());
  delete offer;
}


// TODO(bmahler): Consider killing this.
Framework* Master::getFramework(const FrameworkID& frameworkId)
{
  return frameworks.activated.contains(frameworkId)
    ? frameworks.activated[frameworkId]
    : NULL;
}


// TODO(bmahler): Consider killing this.
Slave* Master::getSlave(const SlaveID& slaveId)
{
  return slaves.activated.contains(slaveId)
    ? slaves.activated[slaveId]
    : NULL;
}


// TODO(bmahler): Consider killing this.
Offer* Master::getOffer(const OfferID& offerId)
{
  return offers.contains(offerId) ? offers[offerId] : NULL;
}


// Create a new framework ID. We format the ID as MASTERID-FWID, where
// MASTERID is the ID of the master (launch date plus fault tolerant ID)
// and FWID is an increasing integer.
FrameworkID Master::newFrameworkId()
{
  std::ostringstream out;

  out << info_.id() << "-" << std::setw(4)
      << std::setfill('0') << nextFrameworkId++;

  FrameworkID frameworkId;
  frameworkId.set_value(out.str());

  return frameworkId;
}


OfferID Master::newOfferId()
{
  OfferID offerId;
  offerId.set_value(info_.id() + "-" + stringify(nextOfferId++));
  return offerId;
}


SlaveID Master::newSlaveId()
{
  SlaveID slaveId;
  slaveId.set_value(info_.id() + "-" + stringify(nextSlaveId++));
  return slaveId;
}


double Master::_slaves_active()
{
  double count = 0.0;
  foreachvalue (Slave* slave, slaves.activated) {
    if (!slave->disconnected) {
      count++;
    }
  }
  return count;
}


double Master::_slaves_inactive()
{
  double count = 0.0;
  foreachvalue (Slave* slave, slaves.activated) {
    if (slave->disconnected) {
      count++;
    }
  }
  return count;
}


double Master::_tasks_staging()
{
  double count = 0.0;

  foreachvalue (Slave* slave, slaves.activated) {
    typedef hashmap<TaskID, Task*> TaskMap;
    foreachvalue (const TaskMap& tasks, slave->tasks) {
      foreachvalue (const Task* task, tasks) {
        if (task->state() == TASK_STAGING) {
          count++;
        }
      }
    }
  }

  return count;
}


double Master::_tasks_starting()
{
  double count = 0.0;

  foreachvalue (Slave* slave, slaves.activated) {
    typedef hashmap<TaskID, Task*> TaskMap;
    foreachvalue (const TaskMap& tasks, slave->tasks) {
      foreachvalue (const Task* task, tasks) {
        if (task->state() == TASK_STARTING) {
          count++;
        }
      }
    }
  }

  return count;
}


double Master::_tasks_running()
{
  double count = 0.0;

  foreachvalue (Slave* slave, slaves.activated) {
    typedef hashmap<TaskID, Task*> TaskMap;
    foreachvalue (const TaskMap& tasks, slave->tasks) {
      foreachvalue (const Task* task, tasks) {
        if (task->state() == TASK_RUNNING) {
          count++;
        }
      }
    }
  }

  return count;
}


// TODO(dhamon): Consider moving to master/metrics.cpp|hpp.
// Message counters are named with "messages_" prefix so they can
// be grouped together alphabetically in the output.
Master::Metrics::Metrics(const Master& master)
  : uptime_secs(
        "master/uptime_secs",
        defer(master, &Master::_uptime_secs)),
    elected(
        "master/elected",
        defer(master, &Master::_elected)),
    slaves_active(
        "master/slaves_active",
        defer(master, &Master::_slaves_active)),
    slaves_inactive(
        "master/slaves_inactive",
        defer(master, &Master::_slaves_inactive)),
    frameworks_active(
        "master/frameworks_active",
        defer(master, &Master::_frameworks_active)),
    frameworks_inactive(
        "master/frameworks_inactive",
        defer(master, &Master::_frameworks_inactive)),
    outstanding_offers(
        "master/outstanding_offers",
        defer(master, &Master::_outstanding_offers)),
    tasks_staging(
        "master/tasks_staging",
        defer(master, &Master::_tasks_staging)),
    tasks_starting(
        "master/tasks_starting",
        defer(master, &Master::_tasks_starting)),
    tasks_running(
        "master/tasks_running",
        defer(master, &Master::_tasks_running)),
    tasks_finished(
        "master/tasks_finished"),
    tasks_failed(
        "master/tasks_failed"),
    tasks_killed(
        "master/tasks_killed"),
    tasks_lost(
        "master/tasks_lost"),
    dropped_messages(
        "master/dropped_messages"),
    messages_register_framework(
        "master/messages_register_framework"),
    messages_reregister_framework(
        "master/messages_reregister_framework"),
    messages_unregister_framework(
        "master/messages_unregister_framework"),
    messages_deactivate_framework(
        "master/messages_deactivate_framework"),
    messages_kill_task(
        "master/messages_kill_task"),
    messages_status_update_acknowledgement(
        "master/messages_status_update_acknowledgement"),
    messages_resource_request(
        "master/messages_resource_request"),
    messages_launch_tasks(
        "master/messages_launch_tasks"),
    messages_revive_offers(
        "master/messages_revive_offers"),
    messages_reconcile_tasks(
        "master/messages_reconcile_tasks"),
    messages_framework_to_executor(
        "master/messages_framework_to_executor"),
    messages_register_slave(
        "master/messages_register_slave"),
    messages_reregister_slave(
        "master/messages_reregister_slave"),
    messages_unregister_slave(
        "master/messages_unregister_slave"),
    messages_status_update(
        "master/messages_status_update"),
    messages_exited_executor(
        "master/messages_exited_executor"),
    messages_authenticate(
        "master/messages_authenticate"),
    valid_framework_to_executor_messages(
        "master/valid_framework_to_executor_messages"),
    invalid_framework_to_executor_messages(
        "master/invalid_framework_to_executor_messages"),
    valid_status_updates(
        "master/valid_status_updates"),
    invalid_status_updates(
        "master/invalid_status_updates"),
    valid_status_update_acknowledgements(
        "master/valid_status_update_acknowledgements"),
    invalid_status_update_acknowledgements(
        "master/invalid_status_update_acknowledgements"),
    recovery_slave_removals(
        "master/recovery_slave_removals"),
    event_queue_size(
        "master/event_queue_size",
        defer(master, &Master::_event_queue_size)),
    slave_registrations(
        "master/slave_registrations"),
    slave_reregistrations(
        "master/slave_reregistrations"),
    slave_removals(
        "master/slave_removals")
{
  // TODO(dhamon): Check return values of 'add'.
  process::metrics::add(uptime_secs);
  process::metrics::add(elected);

  process::metrics::add(slaves_active);
  process::metrics::add(slaves_inactive);

  process::metrics::add(frameworks_active);
  process::metrics::add(frameworks_inactive);

  process::metrics::add(outstanding_offers);

  process::metrics::add(tasks_staging);
  process::metrics::add(tasks_starting);
  process::metrics::add(tasks_running);
  process::metrics::add(tasks_finished);
  process::metrics::add(tasks_failed);
  process::metrics::add(tasks_killed);
  process::metrics::add(tasks_lost);

  process::metrics::add(dropped_messages);

  // Messages from schedulers.
  process::metrics::add(messages_register_framework);
  process::metrics::add(messages_reregister_framework);
  process::metrics::add(messages_unregister_framework);
  process::metrics::add(messages_deactivate_framework);
  process::metrics::add(messages_kill_task);
  process::metrics::add(messages_status_update_acknowledgement);
  process::metrics::add(messages_resource_request);
  process::metrics::add(messages_launch_tasks);
  process::metrics::add(messages_revive_offers);
  process::metrics::add(messages_reconcile_tasks);
  process::metrics::add(messages_framework_to_executor);

  // Messages from slaves.
  process::metrics::add(messages_register_slave);
  process::metrics::add(messages_reregister_slave);
  process::metrics::add(messages_unregister_slave);
  process::metrics::add(messages_status_update);
  process::metrics::add(messages_exited_executor);

  // Messages from both schedulers and slaves.
  process::metrics::add(messages_authenticate);

  process::metrics::add(valid_framework_to_executor_messages);
  process::metrics::add(invalid_framework_to_executor_messages);

  process::metrics::add(valid_status_updates);
  process::metrics::add(invalid_status_updates);

  process::metrics::add(valid_status_update_acknowledgements);
  process::metrics::add(invalid_status_update_acknowledgements);

  process::metrics::add(recovery_slave_removals);

  process::metrics::add(event_queue_size);

  process::metrics::add(slave_registrations);
  process::metrics::add(slave_reregistrations);
  process::metrics::add(slave_removals);

  // Create resource gauges.
  // TODO(dhamon): Set these up dynamically when adding a slave based on the
  // resources the slave exposes.
  const string resources[] = {"cpus", "mem", "disk"};

  foreach (const string& resource, resources) {
    process::metrics::Gauge totalGauge(
        "master/" + resource + "_total",
        defer(master, &Master::_resources_total, resource));
    resources_total.push_back(totalGauge);
    process::metrics::add(totalGauge);

    process::metrics::Gauge usedGauge(
        "master/" + resource + "_used",
        defer(master, &Master::_resources_used, resource));
    resources_used.push_back(usedGauge);
    process::metrics::add(usedGauge);

    process::metrics::Gauge percentGauge(
        "master/" + resource + "_percent",
        defer(master, &Master::_resources_percent, resource));
    resources_percent.push_back(percentGauge);
    process::metrics::add(percentGauge);
  }
}


Master::Metrics::~Metrics()
{
  // TODO(dhamon): Check return values of 'remove'.
  process::metrics::remove(uptime_secs);
  process::metrics::remove(elected);

  process::metrics::remove(slaves_active);
  process::metrics::remove(slaves_inactive);

  process::metrics::remove(frameworks_active);
  process::metrics::remove(frameworks_inactive);

  process::metrics::remove(outstanding_offers);

  process::metrics::remove(tasks_staging);
  process::metrics::remove(tasks_starting);
  process::metrics::remove(tasks_running);
  process::metrics::remove(tasks_finished);
  process::metrics::remove(tasks_failed);
  process::metrics::remove(tasks_killed);
  process::metrics::remove(tasks_lost);

  process::metrics::remove(dropped_messages);

  // Messages from schedulers.
  process::metrics::remove(messages_register_framework);
  process::metrics::remove(messages_reregister_framework);
  process::metrics::remove(messages_unregister_framework);
  process::metrics::remove(messages_deactivate_framework);
  process::metrics::remove(messages_kill_task);
  process::metrics::remove(messages_status_update_acknowledgement);
  process::metrics::remove(messages_resource_request);
  process::metrics::remove(messages_launch_tasks);
  process::metrics::remove(messages_revive_offers);
  process::metrics::remove(messages_reconcile_tasks);
  process::metrics::remove(messages_framework_to_executor);

  // Messages from slaves.
  process::metrics::remove(messages_register_slave);
  process::metrics::remove(messages_reregister_slave);
  process::metrics::remove(messages_unregister_slave);
  process::metrics::remove(messages_status_update);
  process::metrics::remove(messages_exited_executor);

  // Messages from both schedulers and slaves.
  process::metrics::remove(messages_authenticate);

  process::metrics::remove(valid_framework_to_executor_messages);
  process::metrics::remove(invalid_framework_to_executor_messages);

  process::metrics::remove(valid_status_updates);
  process::metrics::remove(invalid_status_updates);

  process::metrics::remove(valid_status_update_acknowledgements);
  process::metrics::remove(invalid_status_update_acknowledgements);

  process::metrics::remove(recovery_slave_removals);

  process::metrics::remove(event_queue_size);

  process::metrics::remove(slave_registrations);
  process::metrics::remove(slave_reregistrations);
  process::metrics::remove(slave_removals);

  foreach (const process::metrics::Gauge& gauge, resources_total) {
    process::metrics::remove(gauge);
  }
  resources_total.clear();

  foreach (const process::metrics::Gauge& gauge, resources_used) {
    process::metrics::remove(gauge);
  }
  resources_used.clear();

  foreach (const process::metrics::Gauge& gauge, resources_percent) {
    process::metrics::remove(gauge);
  }
  resources_percent.clear();
}


double Master::_resources_total(const std::string& name)
{
  double total = 0.0;

  foreachvalue (Slave* slave, slaves.activated) {
    foreach (const Resource& resource, slave->info.resources()) {
      if (resource.name() == name && resource.type() == Value::SCALAR) {
        total += resource.scalar().value();
      }
    }
  }

  return total;
}


double Master::_resources_used(const std::string& name)
{
  double used = 0.0;

  foreachvalue (Slave* slave, slaves.activated) {
    foreach (const Resource& resource, slave->resourcesInUse) {
      if (resource.name() == name && resource.type() == Value::SCALAR) {
        used += resource.scalar().value();
      }
    }
  }

  return used;
}

double Master::_resources_percent(const std::string& name)
{
  double total = _resources_total(name);

  if (total == 0.0) {
    return total;
  } else {
    return _resources_used(name) / total;
  }
}

} // namespace master {
} // namespace internal {
} // namespace mesos {<|MERGE_RESOLUTION|>--- conflicted
+++ resolved
@@ -533,11 +533,7 @@
         lambda::bind(&Http::state, http, lambda::_1));
   route("/stats.json",
         None(),
-<<<<<<< HEAD
-        lambda::bind(&Http::roles, http, lambda::_1));
-=======
         lambda::bind(&Http::stats, http, lambda::_1));
->>>>>>> 51e04752
   route("/tasks.json",
         Http::TASKS_HELP,
         lambda::bind(&Http::tasks, http, lambda::_1));
@@ -1336,9 +1332,6 @@
   foreach (Offer* offer, utils::copy(framework->offers)) {
     allocator->resourcesRecovered(
         offer->framework_id(), offer->slave_id(), offer->resources());
-<<<<<<< HEAD
-    removeOffer(offer);
-=======
     removeOffer(offer, true); // Rescind.
   }
 }
@@ -1364,7 +1357,6 @@
         offer->framework_id(), slave->id, offer->resources());
 
     removeOffer(offer, true); // Rescind!
->>>>>>> 51e04752
   }
 }
 
